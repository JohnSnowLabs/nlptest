import importlib
from abc import ABC, abstractmethod
from typing import List, Union

from langtest.utils.lib_manager import try_import_lib
from ..utils.custom_types import NEROutput, SequenceClassificationOutput

RENAME_HUBS = {
    "azureopenai": "azure-openai",
    "huggingfacehub": "huggingface-inference-api",
}

if try_import_lib("langchain"):
    import langchain

    LANGCHAIN_HUBS = {
        RENAME_HUBS.get(hub.lower(), hub.lower())
        if hub.lower() in RENAME_HUBS
        else hub.lower(): hub
        for hub in langchain.llms.__all__
    }
else:
    LANGCHAIN_HUBS = {}


class _ModelHandler(ABC):
    """Abstract base class for handling different models.

    Implementations should inherit from this class and override load_model() and predict() methods.
    """

    @abstractmethod
    def load_model(cls, *args, **kwargs):
        """Load the model."""
        raise NotImplementedError()

    @abstractmethod
    def predict(self, text: Union[str, dict], *args, **kwargs):
        """Perform predictions on input text."""
        raise NotImplementedError()


class ModelFactory:
    """A factory class for instantiating models."""

    SUPPORTED_TASKS = [
        "ner",
        "text-classification",
        "question-answering",
        "summarization",
        "toxicity",
        "translation",
<<<<<<< HEAD
        "security",
=======
        "clinical-tests",
>>>>>>> accc425e
    ]
    SUPPORTED_MODULES = [
        "pyspark",
        "sparknlp",
        "nlu",
        "transformers",
        "spacy",
        "langchain",
    ]
    SUPPORTED_HUBS = [
        "spacy",
        "huggingface",
        "johnsnowlabs",
        "openai",
        "cohere",
        "ai21",
    ] + list(LANGCHAIN_HUBS.keys())

    def __init__(self, model: str, task: str, hub: str, *args, **kwargs):
        """Initializes the ModelFactory object.

        Args:
            model (str):
                path to the model to evaluate
            task (str):
                task to perform

        Raises:
            ValueError: If the task specified is not supported.
            ValueError: If the given model is not supported.
        """
        assert task in self.SUPPORTED_TASKS, ValueError(
            f"Task '{task}' not supported. Please choose one of: {', '.join(self.SUPPORTED_TASKS)}"
        )

        module_name = model.__module__.split(".")[0]
        assert module_name in self.SUPPORTED_MODULES, ValueError(
            f"Module '{module_name}' is not supported. "
            f"Please choose one of: {', '.join(self.SUPPORTED_MODULES)}"
        )

        if module_name in ["pyspark", "sparknlp", "nlu"]:
            model_handler = importlib.import_module(
                "langtest.modelhandler.jsl_modelhandler"
            )

        elif module_name == "langchain":
            model_handler = importlib.import_module(
                "langtest.modelhandler.llm_modelhandler"
            )

        else:
            model_handler = importlib.import_module(
                f"langtest.modelhandler.{module_name}_modelhandler"
            )

        if task == "ner":
            self.model_class = model_handler.PretrainedModelForNER(model)
        elif task in ("question-answering"):
            _ = kwargs.pop("user_prompt") if "user_prompt" in kwargs else kwargs
            self.model_class = model_handler.PretrainedModelForQA(
                hub, model, *args, **kwargs
            )
        elif task in ("summarization"):
            _ = kwargs.pop("user_prompt") if "user_prompt" in kwargs else kwargs
            self.model_class = model_handler.PretrainedModelForSummarization(
                hub, model, *args, **kwargs
            )
        elif task in ("toxicity"):
            _ = kwargs.pop("user_prompt") if "user_prompt" in kwargs else kwargs
            self.model_class = model_handler.PretrainedModelForToxicity(
                hub, model, *args, **kwargs
            )

        elif task in ("clinical-tests"):
            _ = kwargs.pop("user_prompt") if "user_prompt" in kwargs else kwargs
            self.model_class = model_handler.PretrainedModelForClinicalTests(
                hub, model, *args, **kwargs
            )

        elif task == "translation":
            self.model_class = model_handler.PretrainedModelForTranslation(model)

        elif task == "security":
            self.model_class = model_handler.PretrainedModelForSecurity(
                hub, model, *args, **kwargs
            )

        else:
            self.model_class = model_handler.PretrainedModelForTextClassification(model)

    @classmethod
    def load_model(
        cls, task: str, hub: str, path: str, *args, **kwargs
    ) -> "ModelFactory":
        """Loads the model.

        Args:
            path (str):
                path to model to use
            task (str):
                task to perform
            hub (str):
                model hub to load custom model from the path, either to hub or local disk.

        Returns:
            ModelHandler:
        """
        assert task in cls.SUPPORTED_TASKS, ValueError(
            f"Task '{task}' not supported. Please choose one of: {', '.join(cls.SUPPORTED_TASKS)}"
        )

        assert hub in cls.SUPPORTED_HUBS, ValueError(
            f"Invalid 'hub' parameter. Supported hubs are: {', '.join(cls.SUPPORTED_HUBS)}"
        )

        if hub == "johnsnowlabs":
            if importlib.util.find_spec("johnsnowlabs"):
                modelhandler_module = importlib.import_module(
                    "langtest.modelhandler.jsl_modelhandler"
                )
            else:
                raise ModuleNotFoundError(
                    """Please install the johnsnowlabs library by calling `pip install johnsnowlabs`.
                For in-depth instructions, head-over to https://nlu.johnsnowlabs.com/docs/en/install"""
                )

        elif hub == "huggingface":
            if importlib.util.find_spec("transformers"):
                modelhandler_module = importlib.import_module(
                    "langtest.modelhandler.transformers_modelhandler"
                )
            else:
                raise ModuleNotFoundError(
                    """Please install the transformers library by calling `pip install transformers`.
                For in-depth instructions, head-over to https://huggingface.co/docs/transformers/installation"""
                )

        elif hub == "spacy":
            if importlib.util.find_spec("spacy"):
                modelhandler_module = importlib.import_module(
                    f"langtest.modelhandler.{hub}_modelhandler"
                )
            else:
                raise ModuleNotFoundError(
                    """Please install the spacy library by calling `pip install spacy`.
                For in-depth instructions, head-over to https://spacy.io/usage"""
                )

        elif hub.lower() in LANGCHAIN_HUBS:
            modelhandler_module = importlib.import_module(
                "langtest.modelhandler.llm_modelhandler"
            )

        if task == "ner":
            model_class = modelhandler_module.PretrainedModelForNER.load_model(path)
        elif task in ("question-answering"):
            _ = kwargs.pop("user_prompt") if "user_prompt" in kwargs else kwargs
            model_class = modelhandler_module.PretrainedModelForQA.load_model(
                hub, path, *args, **kwargs
            )
        elif task in ("summarization"):
            _ = kwargs.pop("user_prompt") if "user_prompt" in kwargs else kwargs
            model_class = modelhandler_module.PretrainedModelForSummarization.load_model(
                hub, path, *args, **kwargs
            )
        elif task in ("toxicity"):
            _ = kwargs.pop("user_prompt") if "user_prompt" in kwargs else kwargs
            model_class = modelhandler_module.PretrainedModelForToxicity.load_model(
                hub, path, *args, **kwargs
            )
        elif task == "translation":
            model_class = modelhandler_module.PretrainedModelForTranslation.load_model(
                path
            )

<<<<<<< HEAD
        elif task == "security":
            model_class = modelhandler_module.PretrainedModelForSecurity.load_model(
=======
        elif task == "clinical-tests":
            model_class = modelhandler_module.PretrainedModelForClinicalTests.load_model(
>>>>>>> accc425e
                hub, path, *args, **kwargs
            )

        else:
            model_class = (
                modelhandler_module.PretrainedModelForTextClassification.load_model(path)
            )

        return cls(model_class, task, hub, *args, **kwargs)

    def predict(
        self, text: Union[str, dict], **kwargs
    ) -> Union[NEROutput, SequenceClassificationOutput]:
        """Perform predictions on input text.

        Args:
            text (str): Input text to perform predictions on.

        Returns:
            Union[NEROutput, SequenceClassificationOutput]:
                predicted output
        """
        return self.model_class(text=text, **kwargs)

    def predict_raw(self, text: str) -> List[str]:
        """Perform predictions on input text.

        Args:
            text (str): Input text to perform predictions on.

        Returns:
            List[str]: Predictions.
        """
        return self.model_class.predict_raw(text)

    def __call__(
        self, text: Union[str, dict], *args, **kwargs
    ) -> Union[NEROutput, SequenceClassificationOutput]:
        """Alias of the 'predict' method

        Args:
            text (str): Input text to perform predictions on.

        Returns:
            Union[NEROutput, SequenceClassificationOutput]:
                predicted output
        """
        return self.model_class(text=text, **kwargs)<|MERGE_RESOLUTION|>--- conflicted
+++ resolved
@@ -50,11 +50,8 @@
         "summarization",
         "toxicity",
         "translation",
-<<<<<<< HEAD
         "security",
-=======
         "clinical-tests",
->>>>>>> accc425e
     ]
     SUPPORTED_MODULES = [
         "pyspark",
@@ -231,13 +228,10 @@
                 path
             )
 
-<<<<<<< HEAD
         elif task == "security":
             model_class = modelhandler_module.PretrainedModelForSecurity.load_model(
-=======
         elif task == "clinical-tests":
             model_class = modelhandler_module.PretrainedModelForClinicalTests.load_model(
->>>>>>> accc425e
                 hub, path, *args, **kwargs
             )
 

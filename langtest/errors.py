class ErrorsWithCodes(type):
    """
    Metaclass that allows associating error/warning codes with messages.

    This metaclass is used to create error and warning classes that provide error codes for easier identification
    and retrieval of error/warning messages.

    Args:
        type (type): The metaclass to inherit from.

    Methods:
        __getattribute__(self, code): Retrieve the error/warning message associated with a given code.

    Usage:
        This metaclass is used to create error and warning classes, such as Errors and Warnings.
    """

    def __getattribute__(self, code):
        """
        Retrieve the error/warning message associated with a given code.

        Args:
            code (str): The error/warning code to look up.

        Returns:
            str: The formatted error/warning message.

        Example:
            error_message = Errors.E000
        """
        msg = super().__getattribute__(code)
        if code.startswith("__"):
            return msg
        else:
            return "[{code}] {msg}".format(code=code, msg=msg)


class Warnings(metaclass=ErrorsWithCodes):
    """
    Class for defining warning messages and associating them with codes.

    This class allows you to define and associate warning messages with unique codes for easier identification and retrieval.

    Usage:
        Create instances of this class to define custom warning messages.

    Example:
        class Warnings(metaclass=ErrorsWithCodes):
            W000 = ("Please run `Harness.run()` before calling `.generated_results()`.")
            W001 = ("No configuration file was provided, loading default config.")
            # ...
    """

    W000 = ("Please run `Harness.run()` before calling `.generated_results()`.")
    W001 = ("No configuration file was provided, loading default config.")
    W002 = ("Default dataset '{info}' successfully loaded.")
    W003 = "Filtering provided bias tests from {len_bias_data} samples - {len_samples_removed} samples removed "
    W004 = (
        "\n"
        + "=" * 100
        + "\nInvalid tokens found in sentence:\n {sent}. \nSkipping sentence.\n"
        + "=" * 100
        + "\n"
    )
    W005 = ("Skipping row {idx} due to invalid data: {row_data} - Exception: {e}")
    W006 = ("target_column '{target_column}' not found in the dataset.")
    W007 = ("'feature_column' '{feature_column}' not found in the dataset.")
    W008 = ("Invalid or Missing label entries in the sentence: {sent}")
    W009 = ("Removing samples where no transformation has been applied:\n")
    W010 = ("- Test '{test}': {count} samples removed out of {total_sample}\n")
    W011 = ("{class_name} successfully ran!")
    W012 = ("You haven't provided the {var1}. Loading the default {var1}: {var2}")
    W013 = ("Unable to find test_cases.pkl inside {save_dir}. Generating new testcases.")
    W014 = ("Model parameters have been modified: hub={hub}, kwargs={kwargs}")
    W015 = ("Setting the `device` argument to None from {device} to avoid "
            "the error caused by attempting to move the model that was already "
            "loaded on the GPU using the Accelerate module to the same or "
            "another device.")
    W016 = ("Device has {cuda_device_count} GPUs available. "
            "Provide device={{deviceId}} to `from_model_id` to use available "
            "GPUs for execution. deviceId is -1 (default) for CPU and "
            "can be a positive integer associated with CUDA device id.")
    W017 = ("Unable to extract pipeline return_type. "
            "Received error:\n\n{e}")
    W018 = ("Total number of batches: {total_batches}")
    W019 = ("model: {model_name}\nTotal number of batches: {total_batches}")
    W020 = ("You have not specified the task in the model parameter in the config file. Loading the model with task: {task}")
    W021 = ("Model results are not available. Please run `Harness.run()` before calling `.model_response()`.")


class Errors(metaclass=ErrorsWithCodes):
    """
    Class for defining error messages and associating them with codes.

    This class allows you to define and associate error messages with unique codes for easier identification and retrieval.

    Usage:
        Create instances of this class to define custom error messages.

    Example:
        class Errors(metaclass=ErrorsWithCodes):
            E000 = ("Each item in the list must be a dictionary")
            E001 = ("Each dictionary in the list must have 'model' and 'hub' keys")
            # ...
    """

    E000 = ("Each item in the list must be a dictionary")
    E001 = ("Each dictionary in the list must have 'model' and 'hub' keys")
    E002 = ("The dictionary must have 'model' and 'hub' keys")
    E003 = ("Invalid 'model' parameter type")
    E004 = (
        "You haven't specified any value for the parameter 'data' and the configuration you "
        "passed is not among the default ones. You need to either specify the parameter 'data' "
        "or use a default configuration."
    )
    E005 = ("Please call .configure() first.")
    E006 = ("Testcases are already generated, please call .run() and .report() next.")
    E007 = ("Bias tests are not applicable for {data_source} dataset.")
    E008 = ("{test_name} tests are not applicable for {data_source} dataset. Please use one of the following datasets: {selected_data_sources}")
    E009 = ("Invalid test: {test_name}")
    E010 = (
        "The test casess have not been generated yet. Please use the `.generate()` method before"
        "calling the `.run()` method."
    )
    E011 = (
        "The tests have not been run yet. Please use the `.run()` method before"
        "calling the `.report()` method."
    )
    E012 = ('You need to set "save_dir" parameter for this format.')
    E013 = ('Report in format "{format}" is not supported. Please use "dataframe", "excel", "html", "markdown", "text", "dict".')
    E014 = ("Custom proportions for {test_name} not found in the test types.")
    E015 = (
        "The current Harness has not been configured yet. Please use the `.configure` method "
        "before calling the `.save` method."
    )
    E016 = (
        "The test cases have not been generated yet. Please use the `.generate` method before"
        "calling the `.save` method."
    )
    E017 = ("File '{filename}' is missing to load a previously saved `Harness`.")
    E018 = ("Unsupported test type '{test_type}'. The available test types are: {available_tests}")
    E019 = ("Invalid 'test_name' value '{test_name}'. It should be one of: Country-Economic-Bias, Religion-Bias, Ethnicity-Name-Bias, Gender-Pronoun-Bias.")
    E020 = ("Invalid 'test_name' value '{test_name}'. It should be one of: Country-Economic-Representation, Religion-Representation, Ethnicity-Representation, Label-Representation.")
    E021 = ("Invalid task type: {category}. Expected 'bias' or 'representation'.")
    E022 = ("A valid token is required for Hugging Face Hub authentication.")
    E023 = ("The '{LIB_NAME}' package is not installed. Please install it using 'pip install {LIB_NAME}'.")
    E024 = ("'file_path' must be a dictionary.")
    E025 = ("The 'data_source' key must be provided in the 'file_path' dictionary.")
    E026 = ("Given task ({task}) is not matched with template. \
            CSV dataset can ne only loaded for text-classification and ner!")
    E027 = ("feature_column '{feature_column}' not found in the dataset.")
    E028 = (
        "CSV file is invalid. CSV handler works with template column names!\n"
        "{not_referenced_columns_keys} column could not be found in header.\n"
        "You can use following namespaces:\n{not_referenced_columns}"
    )
    E029 = (
        "Your dataset needs to have at least have a column with one of the following name: "
        "{valid_column_names}, found: {column_names}."
    )
    E030 = ("Invalid dataset name: {dataset_name}")
    E031 = ("Class '{class_name}Formatter' not yet implemented.")
    E032 = ("OpenAI API key not set. Please set the OPENAI_API_KEY environment variable.")
    E033 = ("Input arrays must be of type 'np.ndarray', but received types: {type_a} and {type_b}")
    E034 = ("Distance function '{name}' not found")
    E035 = (
        "Input strings must be of type 'str', but received types: {type_a} and {type_b}"
    )
    E036 = ("String distance function '{name}' not found")
    E037 = "Model must have a predict method"
    E038 = (
        "Invalid SparkNLP model object: {model_type}. "
        "John Snow Labs model handler accepts: "
        "[NLUPipeline, PretrainedPipeline, PipelineModel, LightPipeline]"
    )
    E039 = (
        "johnsnowlabs is not installed. "
        "In order to use NLP Models Hub, johnsnowlabs should be installed!"
    )
    E040 = ("Invalid PipelineModel! There should be at least one {var} component.")
    E041 = ("Model '{path}' is not found online or local. Please install it by python -m spacy download {path} or check the path.")
    E042 = ("Provided model hub is not supported. Please choose one of the supported model hubs: {supported_hubs}")
    E043 = ("Provided task is not supported. Please choose one of the supported tasks: {l}")
    E044 = ("Model '{path}' is not found online or local. Please install langchain by pip install langchain")
    E045 = ("Please update model_parameters section in config.yml file for '{path}' model in '{hub}'.\n""model_parameters:\n\t{field}: value\n\n""Error message: {error_message}")
    E046 = ('The test type "{sub_test}" is not supported for the task "{task}". "{sub_test}" only supports {supported}.')
    E047 = ("The test category {test_category} does not exist. Available categories are: {available_categories}.")
    E048 = ("Invalid test configuration! Tests can be [1] dictionary of test name and corresponding parameters.")
    E049 = ("Invalid test specification: {not_supported_tests}. Available tests are: {supported_tests}")
    E050 = ("Invalid perturbation {key} in multiple_perturbations. Please use perturbations1, perturbations2, ...")
    E051 = ("multiple_perturbations test is not supported for NER task")
    E052 = ("This dataset does not contain labels, and {var} tests cannot be run with it.")
    E053 = ("The dataset {dataset_name} does not contain labels, and fairness tests cannot be run with it. Skipping the fairness tests.")
    E054 = ("Invalid schema. It should be one of: {var}.")
    E055 = ("Invalid JSON format. 'name' key is missing.")
    E056 = ("Invalid 'name' value '{var1}'. It should be one of: {var2}.")
    E057 = ("Invalid 'name' format in the JSON file.")
    E058 = ("At least one of 'first_names' or 'last_names' must be specified for '{name}'.")
    E059 = ("'last_names' must be specified for '{name}'.")
    E060 = (
        "Invalid keys in the JSON for '{name}'. "
        "Only the following keys are allowed: 'name', 'first_names', 'last_names'."
    )
    E061 = (
        "Missing pronoun keys in the JSON for '{name}'. Please include at least one of: "
        "'subjective_pronouns', 'objective_pronouns', 'reflexive_pronouns', 'possessive_pronouns'."
    )
    E062 = (
        "Invalid keys in the JSON for '{var1}': {var2}. "
        "Only the following keys are allowed: "
        "'name', 'subjective_pronouns', 'objective_pronouns', 'reflexive_pronouns', 'possessive_pronouns'."
    )
    E063 = ("This method must be implemented in the derived class.")
    E064 = ("Sum of proportions cannot be greater than 1. So {var} test cannot run.")
    E065 = ("In order to generate test cases for swap_entities, {var} should be passed!")
    E066 = ("Add context strategy must be one of 'start', 'end', 'combined'. Cannot be {strategy}.")
    E067 = ("Unknown transformation: {order}")
    E068 = ("Invalid JSON format. Format should be a list of strings.")
    E069 = ("pass_custom_data() method with test_name as 'Label-Representation' is only supported for NER task.")
    E070 = ("Unsupported task: '{var}'")
    E071 = (
        "You are trying to access a gated repo. Make sure to request access at "
        "{model_name} and pass a token having permission to this repo either by logging in with `huggingface-cli login` or by setting the `HUGGINGFACEHUB_API_TOKEN` environment variable with your API token."
    )
    E072 = ("Number out of range")
    E073 = (
        "Dictionary Error: Search term or search token not found in dictionary. "
        "Contact administrator to update dictionary if necessary."
    )
    E074 = ("Invalid averaging method. Must be one of 'macro', 'micro', or 'weighted'.")
    E075 = ("No {hub_name} embeddings class found")
    E076 = ("Unsupported {metric} distance metric: {selected_metric}")
    E077 = ("\nThe provided columns are not supported for creating a sample.\
            \nPlease choose one of the supported columns: {supported_columns}\
            \nOr classify the features and target columns from the {given_columns}")
    E078 = ("The '{hub}' library is not found. Please install it using 'pip install {lib}'")
    E079 = ("Invalid transformers pipeline! "
            "Pipeline should be '{Pipeline}', passed model is: '{type_model}'")
    E080 = ("Invalid SpaCy Pipeline. Expected return type is {expected_type} "
            "but pipeline returns: {returned_type}")
    E081 = ("Provded the task is not supported in the {hub} hub.")
    E082 = ("Either subset: {subset} or split: {split} is not valid for {dataset_name}. Available subsets and their corresponding splits: {available_subset_splits}")
    E083 = ("split: {split} is not valid for {dataset_name}. Available splits: {available_splits}")
    E084 = ("OpenAI not installed. Install using !pip install openai==0.28.1 and set the openai.api_key = 'YOUR KEY' ")
    E085 = ("Could not import the transformers Python package. "
            "Please install it with `pip install transformers`.")
    E086 = ("Got an invalid task {task}."
            "Currently, only {'text2text-generation', 'text-generation', 'summarization'} are supported.")
    E087 = ("Could not load the {task} model due to missing dependencies.")
    E088 = ("Got device=={device}, "
            "device is required to be within [-1, {cuda_device_count})")
    E089 = ("An error occurred during prediction: {error_message}")
    E090 = ("An error occurred during loading model: {error_message}")
    E091 = ("Unable to extract batch number from file: {file_name}")
    E092 = ("Error: The specified directory is not valid: {directory}")
<<<<<<< HEAD
    E093 = ("Category cannot be None. Please provide a valid category.")
    E094 = ("Unsupported category: '{category}'. Supported categories: {supported_category}")
=======
    E093 = ("Failed to make API request: {e}")
>>>>>>> fb8cd421


class ColumnNameError(Exception):
    """
    ColumnNameError class is used to raise an exception
    when the column name is not found in the dataset.
    """
    def __init__(
        self,
        supported_columns,
        given_columns,
    ):
        self.message = Errors.E077.format(
            supported_columns=supported_columns, given_columns=given_columns
        )
        super().__init__(self.message)<|MERGE_RESOLUTION|>--- conflicted
+++ resolved
@@ -253,12 +253,9 @@
     E090 = ("An error occurred during loading model: {error_message}")
     E091 = ("Unable to extract batch number from file: {file_name}")
     E092 = ("Error: The specified directory is not valid: {directory}")
-<<<<<<< HEAD
     E093 = ("Category cannot be None. Please provide a valid category.")
     E094 = ("Unsupported category: '{category}'. Supported categories: {supported_category}")
-=======
-    E093 = ("Failed to make API request: {e}")
->>>>>>> fb8cd421
+    E095 = ("Failed to make API request: {e}")
 
 
 class ColumnNameError(Exception):

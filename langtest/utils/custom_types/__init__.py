from .sample import (
    Sample,
    MaxScoreSample,
    MinScoreSample,
    SequenceClassificationSample,
    NERSample,
    QASample,
    MaxScoreQASample,
    MinScoreQASample,
    SummarizationSample,
    TranslationSample,
<<<<<<< HEAD
    SecuritySample,
=======
    ToxicitySample,
    ClinicalSample,
>>>>>>> accc425e
)
from .helpers import Span, Transformation
from .output import (
    Result,
    NEROutput,
    SequenceClassificationOutput,
    MinScoreOutput,
    MaxScoreOutput,
    TranslationOutput,
)
from .predictions import NERPrediction, SequenceLabel<|MERGE_RESOLUTION|>--- conflicted
+++ resolved
@@ -9,12 +9,9 @@
     MinScoreQASample,
     SummarizationSample,
     TranslationSample,
-<<<<<<< HEAD
     SecuritySample,
-=======
     ToxicitySample,
     ClinicalSample,
->>>>>>> accc425e
 )
 from .helpers import Span, Transformation
 from .output import (

--- conflicted
+++ resolved
@@ -85,14 +85,8 @@
             with open(self.config) as fread:
                 self.config = yaml.safe_load(fread)
 
-<<<<<<< HEAD
-    def fix(self, input_path: str, output_path, inplace: bool = False):
+    def fix(self, input_path: str, output_path, export_mode: str = "add"):
         """Applies perturbations to the input data based on the recommendations from harness reports.
-=======
-    def fix(self, input_path: str, output_path, export_mode: str = "add"):
-        """
-        Applies perturbations to the input data based on the recommendations from harness reports.
->>>>>>> d865ff43
 
         Args:
             input_path (str): The path to the input data file.

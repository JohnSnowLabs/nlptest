--- conflicted
+++ resolved
@@ -33,11 +33,8 @@
     WinoBiasSample,
     LegalSample,
     FactualitySample,
-<<<<<<< HEAD
+    SycophancySample,
     CrowsPairsSample,
-=======
-    SycophancySample,
->>>>>>> f6fb4573
 )
 from ..utils.lib_manager import try_import_lib
 from ..transform.constants import DATASETS

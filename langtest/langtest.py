import json
import logging
import os
import pickle
from collections import defaultdict
from typing import Any, Dict, List, Optional, Union

import pandas as pd
import yaml
from pkg_resources import resource_filename

from .augmentation import AugmentRobustness, TemplaticAugment
from .datahandler.datasource import DataFactory, HuggingFaceDataset
from .modelhandler import LANGCHAIN_HUBS, ModelFactory
from .transform import TestFactory
from .transform.utils import RepresentationOperation

GLOBAL_MODEL = None
HARNESS_CONFIG = None


class Harness:
    """Harness is a testing class for NLP models.

    Harness class evaluates the performance of a given NLP model. Given test data is
    used to test the model. A report is generated with test results.
    """

    SUPPORTED_TASKS = [
        "ner",
        "text-classification",
        "question-answering",
        "summarization",
        "toxicity",
        "translation",
<<<<<<< HEAD
        "security",
=======
        "clinical-tests",
>>>>>>> accc425e
    ]
    SUPPORTED_HUBS = [
        "spacy",
        "huggingface",
        "johnsnowlabs",
        "openai",
        "cohere",
        "ai21",
    ] + list(LANGCHAIN_HUBS.keys())
    DEFAULTS_DATASET = {
        ("ner", "dslim/bert-base-NER", "huggingface"): "conll/sample.conll",
        ("ner", "en_core_web_sm", "spacy"): "conll/sample.conll",
        ("ner", "ner.dl", "johnsnowlabs"): "conll/sample.conll",
        ("ner", "ner_dl_bert", "johnsnowlabs"): "conll/sample.conll",
        (
            "text-classification",
            "lvwerra/distilbert-imdb",
            "huggingface",
        ): "imdb/sample.csv",
        ("text-classification", "textcat_imdb", "spacy"): "imdb/sample.csv",
        (
            "text-classification",
            "en.sentiment.imdb.glove",
            "johnsnowlabs",
        ): "imdb/sample.csv",
    }
    SUPPORTED_HUBS_HF_DATASET_NER = ["johnsnowlabs", "huggingface", "spacy"]
    SUPPORTED_HUBS_HF_DATASET_CLASSIFICATION = ["johnsnowlabs", "huggingface", "spacy"]
    SUPPORTED_HUBS_HF_DATASET_SUMMARIZATION = [
        "openai",
        "cohere",
        "ai21",
        "huggingface-inference-api",
    ]
    DEFAULTS_CONFIG = {
        "hubs": {
            "azure-openai": resource_filename("langtest", "data/config/azure_config.yml"),
            "openai": resource_filename("langtest", "data/config/openai_config.yml"),
            "cohere": resource_filename("langtest", "data/config/cohere_config.yml"),
            "ai21": resource_filename("langtest", "data/config/ai21_config.yml"),
            "huggingface-inference-api": resource_filename(
                "langtest", "data/config/huggingface_config.yml"
            ),
        },
        "task": {
            "toxicity": resource_filename("langtest", "data/config/toxicity_config.yml"),
            "clinical-tests": resource_filename(
                "langtest", "data/config/clinical_config.yml"
            ),
            "translation-huggingface": resource_filename(
                "langtest", "data/config/translation_transformers_config.yml"
            ),
            "translation-johnsnowlabs": resource_filename(
                "langtest", "data/config/translation_johnsnowlabs_config.yml"
            ),
            "security": resource_filename("langtest", "data/config/security_config.yml"),
        },
    }

    def __init__(
        self,
        task: str,
        model: Optional[Union[str, Any]] = None,
        hub: Optional[str] = None,
        data: Optional[Union[str, dict]] = None,
        config: Optional[Union[str, dict]] = None,
    ):
        """Initialize the Harness object.

        Args:
            task (str, optional): Task for which the model is to be evaluated.
            model (str | ModelFactory): ModelFactory object or path to the model to be evaluated.
            hub (str, optional): model hub to load from the path. Required if path is passed as 'model'.
            data (str, optional): Path to the data to be used for evaluation.
            config (str | dict, optional): Configuration for the tests to be performed.

        Raises:
            ValueError: Invalid arguments.
        """
        super().__init__()

        self.is_default = False
        self._actual_model = model
        self.hub = hub

        if task not in self.SUPPORTED_TASKS:
            raise ValueError(
                f"Provided task is not supported. Please choose one of the supported tasks: {self.SUPPORTED_TASKS}"
            )
        self.task = task

        if isinstance(model, str) and hub is None:
            raise ValueError(
                "When passing a string argument to the 'model' parameter, you must provide an argument "
                "for the 'hub' parameter as well."
            )

        if hub is not None and hub not in self.SUPPORTED_HUBS:
            raise ValueError(
                f"Provided hub is not supported. Please choose one of the supported hubs: {self.SUPPORTED_HUBS}"
            )

        if data is None and (task, model, hub) in self.DEFAULTS_DATASET:
            data_path = os.path.join("data", self.DEFAULTS_DATASET[(task, model, hub)])
            data = resource_filename("langtest", data_path)
            self.data = DataFactory(data, task=self.task).load()
            if model == "textcat_imdb":
                model = resource_filename("langtest", "data/textcat_imdb")
            self.is_default = True
            logging.info("Default dataset '%s' successfully loaded.", (task, model, hub))

        elif (
            isinstance(data, dict)
            and hub in self.SUPPORTED_HUBS_HF_DATASET_CLASSIFICATION
            and task == "text-classification"
        ):
            self.data = (
                HuggingFaceDataset(data["name"], task=task).load_data(
                    feature_column=data.get("feature_column", "text"),
                    target_column=data.get("target_column", "label"),
                    split=data.get("split", "test"),
                    subset=data.get("subset", None),
                )
                if data is not None
                else None
            )

            if hub == "spacy" and (model == "textcat_imdb" or model is None):
                if model is None:
                    logging.warning(
                        "Using the default 'textcat_imdb' model for Spacy hub. Please provide a custom model path if desired."
                    )
                model = resource_filename("langtest", "data/textcat_imdb")

        elif (
            isinstance(data, dict)
            and hub in self.SUPPORTED_HUBS_HF_DATASET_NER
            and task == "ner"
        ):
            self.data = HuggingFaceDataset(data["name"], task=task).load_data(
                feature_column=data.get("feature_column", "tokens"),
                target_column=data.get("target_column", "ner_tags"),
                split=data.get("split", "test"),
                subset=data.get("subset", None),
            )

        elif (
            isinstance(data, dict)
            and hub in self.SUPPORTED_HUBS_HF_DATASET_SUMMARIZATION
            and task == "summarization"
        ):
            self.data = HuggingFaceDataset(data["name"], task=task).load_data(
                feature_column=data.get("feature_column", "document"),
                target_column=data.get("target_column", "summary"),
                split=data.get("split", "test"),
                subset=data.get("subset", None),
            )

        elif data is None and (task, model, hub) not in self.DEFAULTS_DATASET.keys():
            raise ValueError(
                "You haven't specified any value for the parameter 'data' and the configuration you "
                "passed is not among the default ones. You need to either specify the parameter 'data' "
                "or use a default configuration."
            )
        elif isinstance(data, list):
            self.data = data
        else:
            self.file_path = data
            self.data = (
                DataFactory(data, task=self.task).load() if data is not None else None
            )

        if config is not None:
            self._config = self.configure(config)
        elif hub in self.DEFAULTS_CONFIG["hubs"]:
            if task in self.DEFAULTS_CONFIG["task"]:
                self._config = self.configure(self.DEFAULTS_CONFIG["task"][task])
            else:
                self._config = self.configure(self.DEFAULTS_CONFIG["hubs"][hub])
        elif task == "translation":
            self._config = self.configure(self.DEFAULTS_CONFIG["task"][task + "-" + hub])
        else:
            logging.info("No configuration file was provided, loading default config.")
            self._config = self.configure(
                resource_filename("langtest", "data/config.yml")
            )

        if isinstance(model, str):
            self.model = ModelFactory.load_model(
                path=model, task=task, hub=hub, **self._config.get("model_parameters", {})
            )

        elif type(model) == dict:
            model_dict = {}
            for k, v in model.items():
                model_dict[k] = ModelFactory.load_model(
                    task=task, path=k, hub=v, **self._config.get("model_parameters", {})
                )
            self.model = model_dict

        else:
            self.model = ModelFactory(
                task=task,
                model=model,
                hub=hub,
                **self._config.get("model_parameters", {}),
            )

        formatted_config = json.dumps(self._config, indent=1)
        print("Test Configuration : \n", formatted_config)

        global GLOBAL_MODEL
        if not isinstance(model, dict):
            GLOBAL_MODEL = self.model

        self._testcases = None
        self._generated_results = None
        self.accuracy_results = None
        self.min_pass_dict = None
        self.default_min_pass_dict = None
        self.df_report = None

    def __repr__(self) -> str:
        return ""

    def __str__(self) -> str:
        return object.__repr__(self)

    def configure(self, config: Union[str, dict]) -> dict:
        """Configure the Harness with a given configuration.

        Args:
            config (str | dict): Configuration file path or dictionary
                for the tests to be performed.

        Returns:
            dict: Loaded configuration.
        """
        if type(config) == dict:
            self._config = config
        else:
            with open(config, "r", encoding="utf-8") as yml:
                self._config = yaml.safe_load(yml)
        self._config_copy = self._config

        global HARNESS_CONFIG
        HARNESS_CONFIG = self._config
        model = GLOBAL_MODEL
        if self.task == "translation" and model:
            hub = self.hub
            model = self._actual_model
            task = self.task

            if isinstance(model, str):
                self.model = ModelFactory.load_model(
                    path=model,
                    task=task,
                    hub=hub,
                    **self._config.get("model_parameters", {}),
                )

            elif isinstance(model, dict):
                model_dict = {}
                for k, v in model.items():
                    model_dict[k] = ModelFactory.load_model(
                        task=task,
                        path=k,
                        hub=v,
                        **self._config.get("model_parameters", {}),
                    )
                self.model = model_dict
            else:
                self.model = ModelFactory(
                    task=task,
                    model=model,
                    hub=hub,
                    **self._config.get("model_parameters", {}),
                )

        return self._config

    def generate(self) -> "Harness":
        """Generate the testcases to be used when evaluating the model.

        The generated testcases are stored in `_testcases` attribute.
        """
        if self._config is None:
            raise RuntimeError("Please call .configure() first.")
        if self._testcases is not None:
            raise RuntimeError(
                "Testcases are already generated, please call .run() and .report() next."
            )

        tests = self._config["tests"]
        m_data = [sample.copy() for sample in self.data]

        if self.task in ["text-classification", "ner"]:
            if not isinstance(self.model, dict):
                _ = [
                    setattr(sample, "expected_results", self.model(sample.original))
                    for sample in m_data
                ]
            else:
                self._testcases = {}
                for k, v in self.model.items():
                    _ = [
                        setattr(sample, "expected_results", v(sample.original))
                        for sample in m_data
                    ]
                    (self._testcases[k]) = TestFactory.transform(
                        self.task, self.data, tests, m_data=m_data
                    )

                return self

        elif self.task in ("question-answering", "summarization"):
            if "bias" in tests.keys():
                if self.file_path.split("-")[0] in ("BoolQ", "XSum"):
                    tests_to_filter = tests["bias"].keys()
                    self._testcases = DataFactory.load_curated_bias(
                        tests_to_filter, self.file_path.split("-")[0]
                    )
                    if len(tests.keys()) > 2:
                        tests = {k: v for k, v in tests.items() if k != "bias"}
                        (other_testcases) = TestFactory.transform(
                            self.task, self.data, tests, m_data=m_data
                        )
                        self._testcases.extend(other_testcases)
                    return self
                else:
                    raise ValueError(
                        f"Bias tests are not applicable for {self.file_path} dataset."
                    )

            else:
                self._testcases = TestFactory.transform(
                    self.task, self.data, tests, m_data=m_data
                )

                return self

        self._testcases = TestFactory.transform(
            self.task, self.data, tests, m_data=m_data
        )
        return self

    def run(self) -> "Harness":
        """Run the tests on the model using the generated testcases.

        Returns:
            None: The evaluations are stored in `generated_results` attribute.
        """
        if self._testcases is None:
            raise RuntimeError(
                "The test casess have not been generated yet. Please use the `.generate()` method before"
                "calling the `.run()` method."
            )
        if not isinstance(self._testcases, dict):
            self._generated_results = TestFactory.run(
                self._testcases,
                self.model,
                is_default=self.is_default,
                raw_data=self.data,
                **self._config.get("model_parameters", {}),
            )

        else:
            self._generated_results = {}
            for k, v in self.model.items():
                self._generated_results[k] = TestFactory.run(
                    self._testcases[k],
                    v,
                    is_default=self.is_default,
                    raw_data=self.data,
                    **self._config.get("model_parameters", {}),
                )

        return self

    def report(
        self,
        format: str = "dataframe",
        save_dir: str = None,
        mlflow_tracking: bool = False,
    ) -> pd.DataFrame:
        """Generate a report of the test results.

        Args:
            format (str): format in which to save the report
            save_dir (str): name of the directory to save the file
        Returns:
            pd.DataFrame:
                DataFrame containing the results of the tests.
        """
        if self._generated_results is None:
            raise RuntimeError(
                "The tests have not been run yet. Please use the `.run()` method before"
                "calling the `.report()` method."
            )

        if isinstance(self._config, dict):
            self.default_min_pass_dict = self._config["tests"]["defaults"].get(
                "min_pass_rate", 0.65
            )
            self.min_pass_dict = {
                j: k.get("min_pass_rate", self.default_min_pass_dict)
                for i, v in self._config["tests"].items()
                for j, k in v.items()
                if isinstance(k, dict) and "min_pass_rate" in k.keys()
            }

        summary = defaultdict(lambda: defaultdict(int))
        if not isinstance(self._generated_results, dict):
            for sample in self._generated_results:
                summary[sample.test_type]["category"] = sample.category
                summary[sample.test_type][str(sample.is_pass()).lower()] += 1
            report = {}
            for test_type, value in summary.items():
                pass_rate = summary[test_type]["true"] / (
                    summary[test_type]["true"] + summary[test_type]["false"]
                )
                min_pass_rate = self.min_pass_dict.get(
                    test_type, self.default_min_pass_dict
                )

                if "-" in test_type and summary[test_type]["category"] == "robustness":
                    multiple_perturbations_min_pass_rate = self.min_pass_dict.get(
                        "multiple_perturbations", self.default_min_pass_dict
                    )
                    min_pass_rate = self.min_pass_dict.get(
                        test_type, multiple_perturbations_min_pass_rate
                    )
                if summary[test_type]["category"] in ["Accuracy", "performance"]:
                    min_pass_rate = 1

                report[test_type] = {
                    "category": summary[test_type]["category"],
                    "fail_count": summary[test_type]["false"],
                    "pass_count": summary[test_type]["true"],
                    "pass_rate": pass_rate,
                    "minimum_pass_rate": min_pass_rate,
                    "pass": pass_rate >= min_pass_rate,
                }

            df_report = pd.DataFrame.from_dict(report, orient="index")
            df_report = df_report.reset_index().rename(columns={"index": "test_type"})

            df_report["pass_rate"] = df_report["pass_rate"].apply(
                lambda x: "{:.0f}%".format(x * 100)
            )
            df_report["minimum_pass_rate"] = df_report["minimum_pass_rate"].apply(
                lambda x: "{:.0f}%".format(x * 100)
            )
            col_to_move = "category"
            first_column = df_report.pop("category")
            df_report.insert(0, col_to_move, first_column)
            df_report = df_report.reset_index(drop=True)

            self.df_report = df_report.fillna("-")

            if mlflow_tracking:
                try:
                    import mlflow
                except ModuleNotFoundError:
                    print("mlflow package not found. Install mlflow first")

                import datetime

                experiment_name = (
                    self._actual_model
                    if isinstance(self._actual_model, str)
                    else self._actual_model.__class__.__module__
                )

                # Get the experiment
                experiment = mlflow.get_experiment_by_name(experiment_name)

                if experiment is None:
                    # The experiment does not exist, create it
                    experiment_id = mlflow.create_experiment(experiment_name)
                else:
                    # The experiment exists, get its ID
                    experiment_id = experiment.experiment_id

                current_datetime = datetime.datetime.now().strftime("%Y-%m-%d_%H-%M-%S")
                mlflow.start_run(
                    run_name=self.task + "_testing_" + current_datetime,
                    experiment_id=experiment_id,
                )

                df_report.apply(
                    lambda row: mlflow.log_metric(
                        row["test_type"] + "_pass_rate",
                        float(row["pass_rate"].rstrip("%")) / 100,
                    ),
                    axis=1,
                )
                df_report.apply(
                    lambda row: mlflow.log_metric(
                        row["test_type"] + "_min_pass_rate",
                        float(row["minimum_pass_rate"].rstrip("%")) / 100,
                    ),
                    axis=1,
                )
                df_report.apply(
                    lambda row: mlflow.log_metric(
                        row["test_type"] + "_pass_status", 1 if row["pass"] else 0
                    ),
                    axis=1,
                )
                df_report.apply(
                    lambda row: mlflow.log_metric(
                        row["test_type"] + "_pass_count", row["pass_count"]
                    ),
                    axis=1,
                )
                df_report.apply(
                    lambda row: mlflow.log_metric(
                        row["test_type"] + "_fail_count", row["fail_count"]
                    ),
                    axis=1,
                )
                mlflow.end_run()

            if format == "dataframe":
                return self.df_report
            elif format == "dict":
                if save_dir is None:
                    raise ValueError(
                        'You need to set "save_dir" parameter for this format.'
                    )
                self.df_report.to_json(save_dir)
            elif format == "excel":
                if save_dir is None:
                    raise ValueError(
                        'You need to set "save_dir" parameter for this format.'
                    )
                self.df_report.to_excel(save_dir)
            elif format == "html":
                if save_dir is None:
                    raise ValueError(
                        'You need to set "save_dir" parameter for this format.'
                    )
                self.df_report.to_html(save_dir)
            elif format == "markdown":
                if save_dir is None:
                    raise ValueError(
                        'You need to set "save_dir" parameter for this format.'
                    )
                self.df_report.to_markdown(save_dir)
            elif format == "text" or format == "csv":
                if save_dir is None:
                    raise ValueError(
                        'You need to set "save_dir" parameter for this format.'
                    )
                self.df_report.to_csv(save_dir)
            else:
                raise ValueError(
                    f'Report in format "{format}" is not supported. Please use "dataframe", "excel", "html", "markdown", "text", "dict".'
                )

        else:
            df_final_report = pd.DataFrame()
            for k, v in self.model.items():
                for sample in self._generated_results[k]:
                    summary[sample.test_type]["category"] = sample.category
                    summary[sample.test_type][str(sample.is_pass()).lower()] += 1
                report = {}
                for test_type, value in summary.items():
                    pass_rate = summary[test_type]["true"] / (
                        summary[test_type]["true"] + summary[test_type]["false"]
                    )
                    min_pass_rate = self.min_pass_dict.get(
                        test_type, self.default_min_pass_dict
                    )

                    if summary[test_type]["category"] in ["Accuracy", "performance"]:
                        min_pass_rate = 1

                    report[test_type] = {
                        "model_name": k,
                        "pass_rate": pass_rate,
                        "minimum_pass_rate": min_pass_rate,
                        "pass": pass_rate >= min_pass_rate,
                    }

                df_report = pd.DataFrame.from_dict(report, orient="index")
                df_report = df_report.reset_index().rename(columns={"index": "test_type"})

                df_report["pass_rate"] = df_report["pass_rate"].apply(
                    lambda x: "{:.0f}%".format(x * 100)
                )
                df_report["minimum_pass_rate"] = df_report["minimum_pass_rate"].apply(
                    lambda x: "{:.0f}%".format(x * 100)
                )

                df_report = df_report.reset_index(drop=True)
                df_report = df_report.fillna("-")
                if mlflow_tracking:
                    try:
                        import mlflow
                    except ModuleNotFoundError:
                        print("mlflow package not found. Install mlflow first")

                    import datetime

                    experiment_name = k

                    # Get the experiment
                    experiment = mlflow.get_experiment_by_name(experiment_name)

                    if experiment is None:
                        # The experiment does not exist, create it
                        experiment_id = mlflow.create_experiment(experiment_name)
                    else:
                        # The experiment exists, get its ID
                        experiment_id = experiment.experiment_id

                    current_datetime = datetime.datetime.now().strftime(
                        "%Y-%m-%d_%H-%M-%S"
                    )
                    mlflow.start_run(
                        run_name=self.task + "_testing_" + current_datetime,
                        experiment_id=experiment_id,
                    )

                    df_report.apply(
                        lambda row: mlflow.log_metric(
                            row["test_type"] + "_pass_rate",
                            float(row["pass_rate"].rstrip("%")) / 100,
                        ),
                        axis=1,
                    )
                    df_report.apply(
                        lambda row: mlflow.log_metric(
                            row["test_type"] + "_min_pass_rate",
                            float(row["minimum_pass_rate"].rstrip("%")) / 100,
                        ),
                        axis=1,
                    )
                    df_report.apply(
                        lambda row: mlflow.log_metric(
                            row["test_type"] + "_pass_status", 1 if row["pass"] else 0
                        ),
                        axis=1,
                    )
                    mlflow.end_run()

                df_final_report = pd.concat([df_final_report, df_report])

            df_final_report["minimum_pass_rate"] = (
                df_final_report["minimum_pass_rate"].str.rstrip("%").astype("float")
                / 100.0
            )

            df_final_report["pass_rate"] = (
                df_final_report["pass_rate"].str.rstrip("%").astype("float") / 100.0
            )

            pivot_df = df_final_report.pivot_table(
                index="model_name",
                columns="test_type",
                values="pass_rate",
                aggfunc="mean",
            )

            def color_cells(series):
                res = []
                for x in series.index:
                    res.append(
                        df_final_report[
                            (df_final_report["test_type"] == series.name)
                            & (df_final_report["model_name"] == x)
                        ]["pass"].all()
                    )
                return [
                    "background-color: green" if x else "background-color: red"
                    for x in res
                ]

            styled_df = pivot_df.style.apply(color_cells)

            if format == "dataframe":
                return styled_df
            elif format == "dict":
                return styled_df.to_dict("records")
            elif format == "excel":
                if save_dir is None:
                    raise ValueError(
                        'You need to set "save_dir" parameter for this format.'
                    )
                styled_df.to_excel(save_dir)
            elif format == "html":
                if save_dir is None:
                    raise ValueError(
                        'You need to set "save_dir" parameter for this format.'
                    )
                styled_df.to_html(save_dir)
            elif format == "markdown":
                if save_dir is None:
                    raise ValueError(
                        'You need to set "save_dir" parameter for this format.'
                    )
                styled_df.to_markdown(save_dir)
            elif format == "text" or format == "csv":
                if save_dir is None:
                    raise ValueError(
                        'You need to set "save_dir" parameter for this format.'
                    )
                styled_df.to_csv(save_dir)
            else:
                raise ValueError(
                    f'Report in format "{format}" is not supported. Please use "dataframe", "excel", "html", "markdown", "text", "dict".'
                )

    def generated_results(self) -> Optional[pd.DataFrame]:
        """Generates an overall report with every textcase and labelwise metrics.

        Returns:
            pd.DataFrame: Generated dataframe.
        """
        if self._generated_results is None:
            logging.warning(
                "Please run `Harness.run()` before calling `.generated_results()`."
            )
            return

        if isinstance(self._generated_results, dict):
            generated_results_df = []
            for k, v in self._generated_results.items():
                model_generated_results_df = pd.DataFrame.from_dict(
                    [x.to_dict() for x in v]
                )
                if (
                    "test_case" in model_generated_results_df.columns
                    and "original_question" in model_generated_results_df.columns
                ):
                    model_generated_results_df["original_question"].update(
                        model_generated_results_df.pop("test_case")
                    )
                model_generated_results_df["model_name"] = k
                generated_results_df.append(model_generated_results_df)
            generated_results_df = pd.concat(generated_results_df).reset_index(drop=True)

        else:
            generated_results_df = pd.DataFrame.from_dict(
                [x.to_dict() for x in self._generated_results]
            )
            if (
                "test_case" in generated_results_df.columns
                and "original_question" in generated_results_df.columns
            ):
                generated_results_df["original_question"].update(
                    generated_results_df.pop("test_case")
                )

        column_order = [
            "model_name",
            "category",
            "test_type",
            "original",
            "prompt",
            "original_context",
            "original_question",
            "completion",
            "test_case",
            "perturbed_context",
            "perturbed_question",
            "patient_info_A",
            "patient_info_B",
            "diagnosis",
            "treatment_plan_A",
            "treatment_plan_B",
            "expected_result",
            "prompt_toxicity",
            "actual_result",
            "completion_toxicity",
            "eval_score",
            "similarity_score",
            "pass",
        ]
        columns = [c for c in column_order if c in generated_results_df.columns]
        generated_results_df = generated_results_df[columns]

        return generated_results_df.fillna("-")

    def augment(
        self,
        training_data: dict,
        save_data_path: str,
        custom_proportions: Union[Dict, List] = None,
        export_mode: str = "add",
        templates: Optional[Union[str, List[str]]] = None,
    ) -> "Harness":
        """Augments the data in the input file located at `input_path` and saves the result to `output_path`.

        Args:
            training_data (dict): A dictionary containing the input data for augmentation.
            save_data_path (str): Path to save the augmented data.
            custom_proportions (Union[Dict, List]):
            export_mode (str, optional): Determines how the samples are modified or exported.
                                    - 'inplace': Modifies the list of samples in place.
                                    - 'add': Adds new samples to the input data.
                                    - 'transformed': Exports only the transformed data, excluding untransformed samples.
                                    Defaults to 'add'.
            templates (Optional[Union[str, List[str]]]):

        Returns:
            Harness: The instance of the class calling this method.

        Raises:
            ValueError: If the `pass_rate` or `minimum_pass_rate` columns have an unexpected data type.

        Note:
            This method uses an instance of `AugmentRobustness` to perform the augmentation.

        """
        dtypes = list(
            map(
                str,
                self.df_report[["pass_rate", "minimum_pass_rate"]].dtypes.values.tolist(),
            )
        )
        if dtypes not in [["int64"] * 2, ["int32"] * 2]:
            self.df_report["pass_rate"] = (
                self.df_report["pass_rate"].str.replace("%", "").astype(int)
            )
            self.df_report["minimum_pass_rate"] = (
                self.df_report["minimum_pass_rate"].str.replace("%", "").astype(int)
            )

        # checking if the custom_proportions are valid
        if custom_proportions:
            vaild_test_types = set(
                custom_proportions.keys()
                if isinstance(custom_proportions, dict)
                else custom_proportions
            )
            report_test_types = set(self.df_report["test_type"].unique())
            vaild_test_types = set(
                custom_proportions.keys()
                if isinstance(custom_proportions, dict)
                else custom_proportions
            )
            report_test_types = set(self.df_report["test_type"].unique())

            if not (vaild_test_types.issubset(report_test_types)):
                raise ValueError(
                    f"Custom proportions for {vaild_test_types - report_test_types} not found in the test types."
                )

        if templates:
            _ = TemplaticAugment(
                templates=templates,
                task=self.task,
            ).fix(training_data=training_data, output_path=save_data_path)

        else:
            _ = AugmentRobustness(
                task=self.task,
                config=self._config,
                h_report=self.df_report,
                custom_proportions=custom_proportions,
            ).fix(
                training_data=training_data,
                output_path=save_data_path,
                export_mode=export_mode,
            )

        return self

    def testcases(self) -> pd.DataFrame:
        """Testcases after .generate() is called

        Returns:
            pd.DataFrame:
                testcases formatted into a pd.DataFrame
        """
        if isinstance(self._testcases, dict):
            testcases_df = []
            for k, v in self._testcases.items():
                model_testcases_df = pd.DataFrame([x.to_dict() for x in v])
                if "prompt" in model_testcases_df.columns:
                    return model_testcases_df.fillna("-")

                elif (
                    "test_case" in model_testcases_df.columns
                    and "original_question" in model_testcases_df.columns
                ):
                    model_testcases_df["original_question"].update(
                        model_testcases_df.pop("test_case")
                    )

                model_testcases_df["model_name"] = k
                testcases_df.append(model_testcases_df)

            testcases_df = pd.concat(testcases_df).reset_index(drop=True)

        else:
            testcases_df = pd.DataFrame([x.to_dict() for x in self._testcases])
            testcases_df = testcases_df.reset_index(drop=True)
            if "prompt" in testcases_df.columns:
                return testcases_df.fillna("-")

            elif (
                "test_case" in testcases_df.columns
                and "original_question" in testcases_df.columns
            ):
                testcases_df["original_question"].update(testcases_df.pop("test_case"))

        column_order = [
            "model_name",
            "category",
            "test_type",
            "original",
            "original_context",
            "original_question",
            "test_case",
            "patient_info_A",
            "patient_info_B",
            "diagnosis",
            "perturbed_context",
            "perturbed_question",
            "expected_result",
        ]
        columns = [c for c in column_order if c in testcases_df.columns]
        testcases_df = testcases_df[columns]

        return testcases_df.fillna("-")

    def save(self, save_dir: str) -> None:
        """Save the configuration, generated testcases and the `DataFactory` to be reused later.

        Args:
            save_dir (str): path to folder to save the different files
        Returns:

        """
        if self._config is None:
            raise RuntimeError(
                "The current Harness has not been configured yet. Please use the `.configure` method "
                "before calling the `.save` method."
            )

        if self._testcases is None:
            raise RuntimeError(
                "The test cases have not been generated yet. Please use the `.generate` method before"
                "calling the `.save` method."
            )

        if not os.path.isdir(save_dir):
            os.mkdir(save_dir)

        with open(os.path.join(save_dir, "config.yaml"), "w", encoding="utf-8") as yml:
            yml.write(yaml.safe_dump(self._config_copy))

        with open(os.path.join(save_dir, "test_cases.pkl"), "wb") as writer:
            pickle.dump(self._testcases, writer)

        with open(os.path.join(save_dir, "data.pkl"), "wb") as writer:
            pickle.dump(self.data, writer)

    @classmethod
    def load(
        cls,
        save_dir: str,
        model: Union[str, "ModelFactory"],
        task: str,
        hub: Optional[str] = None,
    ) -> "Harness":
        """Loads a previously saved `Harness` from a given configuration and dataset

        Args:
            save_dir (str):
                path to folder containing all the needed files to load an saved `Harness`
            task (str):
                task for which the model is to be evaluated.
            model (str | ModelFactory):
                ModelFactory object or path to the model to be evaluated.
            hub (str, optional):
                model hub to load from the path. Required if path is passed as 'model'.

        Returns:
            Harness:
                `Harness` loaded from from a previous configuration along with the new model to evaluate
        """
        for filename in ["config.yaml", "test_cases.pkl", "data.pkl"]:
            if not os.path.exists(os.path.join(save_dir, filename)):
                raise OSError(
                    f"File '{filename}' is missing to load a previously saved `Harness`."
                )

        with open(os.path.join(save_dir, "data.pkl"), "rb") as reader:
            data = pickle.load(reader)

        harness = Harness(
            task=task,
            model=model,
            data=data,
            hub=hub,
            config=os.path.join(save_dir, "config.yaml"),
        )
        harness.generate()

        return harness

    def edit_testcases(self, output_path: str, **kwargs):
        """Testcases are exported to a csv file to be edited.

        The edited file can be imported back to the harness

        Args:
            output_path (str): path to save the testcases to
        """
        temp_df = self.testcases()
        temp_df = temp_df[temp_df["category"].isin(["robustness", "bias"])]
        temp_df.to_csv(output_path, index=False)

    def import_edited_testcases(self, input_path: str, **kwargs):
        """Testcases are imported from a csv file

        Args:
            input_path (str): location of the file to load
        """
        temp_testcases = [
            sample
            for sample in self._testcases
            if sample.category not in ["robustness", "bias"]
        ]

        self._testcases = DataFactory(input_path, task=self.task, is_import=True).load()
        self._testcases.extend(temp_testcases)

        return self

    @staticmethod
    def available_tests(test_type: str = None) -> Dict[str, List[str]]:
        """Returns a dictionary of available tests categorized by test type.

        Args:
            test_type (str, optional): The specific test type to retrieve. Defaults to None.

        Returns:
            dict: Returns a dictionary containing available tests for the specified test type and defaults to all available tests.

        Raises:
            ValueError: If an invalid test type is provided.
        """
        test_scenarios = TestFactory.test_scenarios()
        available_tests = {
            test: list(scenarios.keys()) for test, scenarios in test_scenarios.items()
        }

        if test_type:
            if test_type not in available_tests.keys():
                raise ValueError(
                    f"Unsupported test type '{test_type}'. The available test types are: {available_tests.keys()}"
                )
            return {test_type: available_tests[test_type]}

        return available_tests

    def pass_custom_data(
        self,
        file_path: str,
        test_name: str = None,
        task: str = None,
        append: bool = False,
    ) -> None:
        """Load custom data from a JSON file and store it in a class variable.

        Args:
            file_path (str): Path to the JSON file.
            test_name (str, optional): Name parameter. Defaults to None.
            task (str, optional): Task type. Either "bias" or "representation". Defaults to None.
            append (bool, optional): Whether to append the data or overwrite it. Defaults to False.
        """
        with open(file_path, "r") as f:
            data = json.load(f)

        if task == "bias":
            if test_name not in (
                "Country-Economic-Bias",
                "Religion-Bias",
                "Ethnicity-Name-Bias",
                "Gender-Pronoun-Bias",
            ):
                raise ValueError(
                    f"Invalid 'test_name' value '{test_name}'. It should be one of: Country-Economic-Bias, Religion-Bias, Ethnicity-Name-Bias, Gender-Pronoun-Bias."
                )

            TestFactory.call_add_custom_bias(data, test_name, append)
        elif task == "representation":
            if test_name not in (
                "Country-Economic-Representation",
                "Religion-Representation",
                "Ethnicity-Representation",
                "Label-Representation",
            ):
                raise ValueError(
                    f"Invalid 'test_name' value '{test_name}'. It should be one of: Country-Economic-Representation, Religion-Representation, Ethnicity-Representation, Label-Representation."
                )

            RepresentationOperation.add_custom_representation(
                data, test_name, append, check=self.task
            )

        else:
            raise ValueError(
                f"Invalid task type: {task}. Expected 'bias' or 'representation'."
            )<|MERGE_RESOLUTION|>--- conflicted
+++ resolved
@@ -33,11 +33,8 @@
         "summarization",
         "toxicity",
         "translation",
-<<<<<<< HEAD
         "security",
-=======
         "clinical-tests",
->>>>>>> accc425e
     ]
     SUPPORTED_HUBS = [
         "spacy",

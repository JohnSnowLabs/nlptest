import json
import logging
import os
import pickle
from collections import defaultdict
from typing import Any, Dict, List, Optional, Union

import pandas as pd
import yaml
from pkg_resources import resource_filename

from .augmentation import AugmentRobustness, TemplaticAugment
from .datahandler.datasource import DataFactory, HuggingFaceDataset
from .modelhandler import LANGCHAIN_HUBS, ModelFactory
from .transform import TestFactory
from .transform.utils import RepresentationOperation

GLOBAL_MODEL = None
HARNESS_CONFIG = None


class Harness:
    """Harness is a testing class for NLP models.

    Harness class evaluates the performance of a given NLP model. Given test data is
    used to test the model. A report is generated with test results.
    """

    SUPPORTED_TASKS = [
        "ner",
        "text-classification",
        "question-answering",
        "summarization",
        "toxicity",
        "translation",
    ]
    SUPPORTED_HUBS = [
        "spacy",
        "huggingface",
        "johnsnowlabs",
        "openai",
        "cohere",
        "ai21",
    ] + list(LANGCHAIN_HUBS.keys())
    DEFAULTS_DATASET = {
        ("ner", "dslim/bert-base-NER", "huggingface"): "conll/sample.conll",
        ("ner", "en_core_web_sm", "spacy"): "conll/sample.conll",
        ("ner", "ner.dl", "johnsnowlabs"): "conll/sample.conll",
        ("ner", "ner_dl_bert", "johnsnowlabs"): "conll/sample.conll",
        (
            "text-classification",
            "lvwerra/distilbert-imdb",
            "huggingface",
        ): "imdb/sample.csv",
        ("text-classification", "textcat_imdb", "spacy"): "imdb/sample.csv",
        (
            "text-classification",
            "en.sentiment.imdb.glove",
            "johnsnowlabs",
        ): "imdb/sample.csv",
    }
    SUPPORTED_HUBS_HF_DATASET_CLASSIFICATION = ["johnsnowlabs", "huggingface", "spacy"]
    SUPPORTED_HUBS_HF_DATASET_SUMMARIZATION = [
        "openai",
        "cohere",
        "ai21",
        "huggingface-inference-api",
    ]
    DEFAULTS_CONFIG = {
        "hubs": {
            "azure-openai": resource_filename("langtest", "data/config/azure_config.yml"),
            "openai": resource_filename("langtest", "data/config/openai_config.yml"),
            "cohere": resource_filename("langtest", "data/config/cohere_config.yml"),
            "ai21": resource_filename("langtest", "data/config/ai21_config.yml"),
            "huggingface-inference-api": resource_filename(
                "langtest", "data/config/huggingface_config.yml"
            ),
        },
        "task": {
            "toxicity": resource_filename("langtest", "data/config/toxicity_config.yml"),
            "translation-huggingface": resource_filename(
                "langtest", "data/config/translation_transformers_config.yml"
            ),
            "translation-johnsnowlabs": resource_filename(
                "langtest", "data/config/translation_johnsnowlabs_config.yml"
            ),
        },
    }

    def __init__(
        self,
        task: str,
        model: Optional[Union[str, Any]] = None,
        hub: Optional[str] = None,
        data: Optional[Union[str, dict]] = None,
        config: Optional[Union[str, dict]] = None,
    ):
        """Initialize the Harness object.

        Args:
            task (str, optional): Task for which the model is to be evaluated.
            model (str | ModelFactory): ModelFactory object or path to the model to be evaluated.
            hub (str, optional): model hub to load from the path. Required if path is passed as 'model'.
            data (str, optional): Path to the data to be used for evaluation.
            config (str | dict, optional): Configuration for the tests to be performed.

        Raises:
            ValueError: Invalid arguments.
        """
        super().__init__()

        self.is_default = False
        self._actual_model = model
        self.hub = hub

        if task not in self.SUPPORTED_TASKS:
            raise ValueError(
                f"Provided task is not supported. Please choose one of the supported tasks: {self.SUPPORTED_TASKS}"
            )
        self.task = task

        if isinstance(model, str) and hub is None:
            raise ValueError(
                "When passing a string argument to the 'model' parameter, you must provide an argument "
                "for the 'hub' parameter as well."
            )

        if hub is not None and hub not in self.SUPPORTED_HUBS:
            raise ValueError(
                f"Provided hub is not supported. Please choose one of the supported hubs: {self.SUPPORTED_HUBS}"
            )

        if data is None and (task, model, hub) in self.DEFAULTS_DATASET:
            data_path = os.path.join("data", self.DEFAULTS_DATASET[(task, model, hub)])
            data = resource_filename("langtest", data_path)
            self.data = DataFactory(data, task=self.task).load()
            if model == "textcat_imdb":
                model = resource_filename("langtest", "data/textcat_imdb")
            self.is_default = True
            logging.info("Default dataset '%s' successfully loaded.", (task, model, hub))

        elif (
            type(data) is dict
            and hub in self.SUPPORTED_HUBS_HF_DATASET_CLASSIFICATION
            and task == "text-classification"
        ):
            self.data = (
                HuggingFaceDataset(data["name"], task=task).load_data(
                    feature_column=data.get("feature_column", "text"),
                    target_column=data.get("target_column", "label"),
                    split=data.get("split", "test"),
                    subset=data.get("subset", None),
                )
                if data is not None
                else None
            )

            if hub == "spacy" and (model == "textcat_imdb" or model is None):
                if model is None:
                    logging.warning(
                        "Using the default 'textcat_imdb' model for Spacy hub. Please provide a custom model path if desired."
                    )
                model = resource_filename("langtest", "data/textcat_imdb")

        elif (
            type(data) is dict
            and hub in self.SUPPORTED_HUBS_HF_DATASET_SUMMARIZATION
            and task == "summarization"
        ):
            self.data = HuggingFaceDataset(data["name"], task=task).load_data(
                feature_column=data.get("feature_column", "document"),
                target_column=data.get("target_column", "summary"),
                split=data.get("split", "test"),
                subset=data.get("subset", None),
            )

        elif data is None and (task, model, hub) not in self.DEFAULTS_DATASET.keys():
            raise ValueError(
                "You haven't specified any value for the parameter 'data' and the configuration you "
                "passed is not among the default ones. You need to either specify the parameter 'data' "
                "or use a default configuration."
            )
        elif isinstance(data, list):
            self.data = data
        else:
            self.file_path = data
            self.data = (
                DataFactory(data, task=self.task).load() if data is not None else None
            )

        if config is not None:
            self._config = self.configure(config)
        elif hub in self.DEFAULTS_CONFIG["hubs"]:
            if task in self.DEFAULTS_CONFIG["task"]:
                self._config = self.configure(self.DEFAULTS_CONFIG["task"][task])
            else:
                self._config = self.configure(self.DEFAULTS_CONFIG["hubs"][hub])
        elif task == "translation":
            self._config = self.configure(self.DEFAULTS_CONFIG["task"][task + "-" + hub])
        else:
            logging.info("No configuration file was provided, loading default config.")
            self._config = self.configure(
                resource_filename("langtest", "data/config.yml")
            )

        if isinstance(model, str):
            self.model = ModelFactory.load_model(
                path=model, task=task, hub=hub, **self._config.get("model_parameters", {})
            )

        elif type(model) == dict:
            model_dict = {}
            for k, v in model.items():
                model_dict[k] = ModelFactory.load_model(
                    task=task, path=k, hub=v, **self._config.get("model_parameters", {})
                )
            self.model = model_dict

        else:
            self.model = ModelFactory(
                task=task,
                model=model,
                hub=hub,
                **self._config.get("model_parameters", {}),
            )

        formatted_config = json.dumps(self._config, indent=1)
        print("Test Configuration : \n", formatted_config)

        global GLOBAL_MODEL
        if not isinstance(model, dict):
            GLOBAL_MODEL = self.model

        self._testcases = None
        self._generated_results = None
        self.accuracy_results = None
        self.min_pass_dict = None
        self.default_min_pass_dict = None
        self.df_report = None

    def __repr__(self) -> str:
        return ""

    def __str__(self) -> str:
        return object.__repr__(self)

    def configure(self, config: Union[str, dict]) -> dict:
        """Configure the Harness with a given configuration.

        Args:
            config (str | dict): Configuration file path or dictionary
                for the tests to be performed.

        Returns:
            dict: Loaded configuration.
        """
        if type(config) == dict:
            self._config = config
        else:
            with open(config, "r", encoding="utf-8") as yml:
                self._config = yaml.safe_load(yml)
        self._config_copy = self._config

        global HARNESS_CONFIG
        HARNESS_CONFIG = self._config
        model = GLOBAL_MODEL
        if self.task == "translation" and model:
            hub = self.hub
            model = self._actual_model
            task = self.task

            if isinstance(model, str):
                self.model = ModelFactory.load_model(
                    path=model,
                    task=task,
                    hub=hub,
                    **self._config.get("model_parameters", {}),
                )

            elif isinstance(model, dict):
                model_dict = {}
                for k, v in model.items():
                    model_dict[k] = ModelFactory.load_model(
                        task=task,
                        path=k,
                        hub=v,
                        **self._config.get("model_parameters", {}),
                    )
                self.model = model_dict
            else:
                self.model = ModelFactory(
                    task=task,
                    model=model,
                    hub=hub,
                    **self._config.get("model_parameters", {}),
                )

        return self._config

    def generate(self) -> "Harness":
        """Generate the testcases to be used when evaluating the model.

        The generated testcases are stored in `_testcases` attribute.
        """
        if self._config is None:
            raise RuntimeError("Please call .configure() first.")
        if self._testcases is not None:
            raise RuntimeError(
                "Testcases are already generated, please call .run() and .report() next."
            )

        tests = self._config["tests"]
        m_data = [sample.copy() for sample in self.data]

        if self.task in ["text-classification", "ner"]:
            if not isinstance(self.model, dict):
                _ = [
                    setattr(sample, "expected_results", self.model(sample.original))
                    for sample in m_data
                ]
            else:
                self._testcases = {}
                for k, v in self.model.items():
                    _ = [
                        setattr(sample, "expected_results", v(sample.original))
                        for sample in m_data
                    ]
                    (self._testcases[k]) = TestFactory.transform(
                        self.task, self.data, tests, m_data=m_data
                    )

                return self

        elif self.task in ("question-answering", "summarization"):
            if "bias" in tests.keys():
                if self.file_path.split("-")[0] in ("BoolQ", "XSum"):
                    tests_to_filter = tests["bias"].keys()
                    self._testcases = DataFactory.load_curated_bias(
                        tests_to_filter, self.file_path.split("-")[0]
                    )
                    if len(tests.keys()) > 2:
                        tests = {k: v for k, v in tests.items() if k != "bias"}
                        (other_testcases) = TestFactory.transform(
                            self.task, self.data, tests, m_data=m_data
                        )
                        self._testcases.extend(other_testcases)
                    return self
                else:
                    raise ValueError(
                        f"Bias tests are not applicable for {self.file_path} dataset."
                    )

            else:
                self._testcases = TestFactory.transform(
                    self.task, self.data, tests, m_data=m_data
                )

                return self

        self._testcases = TestFactory.transform(
            self.task, self.data, tests, m_data=m_data
        )
        return self

    def run(self) -> "Harness":
        """Run the tests on the model using the generated testcases.

        Returns:
            None: The evaluations are stored in `generated_results` attribute.
        """
        if self._testcases is None:
            raise RuntimeError(
                "The test casess have not been generated yet. Please use the `.generate()` method before"
                "calling the `.run()` method."
            )
        if not isinstance(self._testcases, dict):
            self._generated_results = TestFactory.run(
                self._testcases,
                self.model,
                is_default=self.is_default,
                raw_data=self.data,
                **self._config.get("model_parameters", {}),
            )

        else:
            self._generated_results = {}
            for k, v in self.model.items():
                self._generated_results[k] = TestFactory.run(
                    self._testcases[k],
                    v,
                    is_default=self.is_default,
                    raw_data=self.data,
                    **self._config.get("model_parameters", {}),
                )

        return self

    def report(
        self,
        format: str = "dataframe",
        save_dir: str = None,
        mlflow_tracking: bool = False,
    ) -> pd.DataFrame:
        """Generate a report of the test results.

        Args:
            format (str): format in which to save the report
            save_dir (str): name of the directory to save the file
        Returns:
            pd.DataFrame:
                DataFrame containing the results of the tests.
        """
        if self._generated_results is None:
            raise RuntimeError(
                "The tests have not been run yet. Please use the `.run()` method before"
                "calling the `.report()` method."
            )

        if isinstance(self._config, dict):
            self.default_min_pass_dict = self._config["tests"]["defaults"].get(
                "min_pass_rate", 0.65
            )
            self.min_pass_dict = {
                j: k.get("min_pass_rate", self.default_min_pass_dict)
                for i, v in self._config["tests"].items()
                for j, k in v.items()
                if isinstance(k, dict) and "min_pass_rate" in k.keys()
            }

        summary = defaultdict(lambda: defaultdict(int))
        if not isinstance(self._generated_results, dict):
            for sample in self._generated_results:
                summary[sample.test_type]["category"] = sample.category
                summary[sample.test_type][str(sample.is_pass()).lower()] += 1
            report = {}
            for test_type, value in summary.items():
                pass_rate = summary[test_type]["true"] / (
                    summary[test_type]["true"] + summary[test_type]["false"]
                )
                min_pass_rate = self.min_pass_dict.get(
                    test_type, self.default_min_pass_dict
                )

                if "-" in test_type and summary[test_type]["category"] == "robustness":
                    multiple_perturbations_min_pass_rate = self.min_pass_dict.get(
                        "multiple_perturbations", self.default_min_pass_dict
                    )
                    min_pass_rate = self.min_pass_dict.get(
                        test_type, multiple_perturbations_min_pass_rate
                    )
                if summary[test_type]["category"] in ["Accuracy", "performance"]:
                    min_pass_rate = 1

                report[test_type] = {
                    "category": summary[test_type]["category"],
                    "fail_count": summary[test_type]["false"],
                    "pass_count": summary[test_type]["true"],
                    "pass_rate": pass_rate,
                    "minimum_pass_rate": min_pass_rate,
                    "pass": pass_rate >= min_pass_rate,
                }

            df_report = pd.DataFrame.from_dict(report, orient="index")
            df_report = df_report.reset_index().rename(columns={"index": "test_type"})

            df_report["pass_rate"] = df_report["pass_rate"].apply(
                lambda x: "{:.0f}%".format(x * 100)
            )
            df_report["minimum_pass_rate"] = df_report["minimum_pass_rate"].apply(
                lambda x: "{:.0f}%".format(x * 100)
            )
            col_to_move = "category"
            first_column = df_report.pop("category")
            df_report.insert(0, col_to_move, first_column)
            df_report = df_report.reset_index(drop=True)

            self.df_report = df_report.fillna("-")
<<<<<<< HEAD

            if mlflow_tracking:
                try:
                    import mlflow
                except ModuleNotFoundError:
                    print("mlflow package not found. Install mlflow first")

                import datetime

                experiment_name = (
                    self._actual_model
                    if isinstance(self._actual_model, str)
                    else self._actual_model.__class__.__module__
                )

                # Get the experiment
                experiment = mlflow.get_experiment_by_name(experiment_name)

                if experiment is None:
                    # The experiment does not exist, create it
                    experiment_id = mlflow.create_experiment(experiment_name)
                else:
                    # The experiment exists, get its ID
                    experiment_id = experiment.experiment_id

                current_datetime = datetime.datetime.now().strftime("%Y-%m-%d_%H-%M-%S")
                mlflow.start_run(
                    run_name=self.task + "_testing_" + current_datetime,
                    experiment_id=experiment_id,
                )

                df_report.apply(
                    lambda row: mlflow.log_metric(
                        row["test_type"] + "_pass_rate",
                        float(row["pass_rate"].rstrip("%")) / 100,
                    ),
                    axis=1,
                )
                df_report.apply(
                    lambda row: mlflow.log_metric(
                        row["test_type"] + "_min_pass_rate",
                        float(row["minimum_pass_rate"].rstrip("%")) / 100,
                    ),
                    axis=1,
                )
                df_report.apply(
                    lambda row: mlflow.log_metric(
                        row["test_type"] + "_pass_status", 1 if row["pass"] else 0
                    ),
                    axis=1,
                )
                df_report.apply(
                    lambda row: mlflow.log_metric(
                        row["test_type"] + "_pass_count", row["pass_count"]
                    ),
                    axis=1,
                )
                df_report.apply(
                    lambda row: mlflow.log_metric(
                        row["test_type"] + "_fail_count", row["fail_count"]
                    ),
                    axis=1,
                )
                mlflow.end_run()

            if return_runtime:
                self.df_report[f"time_elapsed ({unit})"] = self.df_report[
                    "test_type"
                ].apply(lambda x: self._runtime.total_time(unit)[x])
=======
>>>>>>> bd45e291

            if format == "dataframe":
                return self.df_report
            elif format == "dict":
                if save_dir is None:
                    raise ValueError(
                        'You need to set "save_dir" parameter for this format.'
                    )
                self.df_report.to_json(save_dir)
            elif format == "excel":
                if save_dir is None:
                    raise ValueError(
                        'You need to set "save_dir" parameter for this format.'
                    )
                self.df_report.to_excel(save_dir)
            elif format == "html":
                if save_dir is None:
                    raise ValueError(
                        'You need to set "save_dir" parameter for this format.'
                    )
                self.df_report.to_html(save_dir)
            elif format == "markdown":
                if save_dir is None:
                    raise ValueError(
                        'You need to set "save_dir" parameter for this format.'
                    )
                self.df_report.to_markdown(save_dir)
            elif format == "text" or format == "csv":
                if save_dir is None:
                    raise ValueError(
                        'You need to set "save_dir" parameter for this format.'
                    )
                self.df_report.to_csv(save_dir)
            else:
                raise ValueError(
                    f'Report in format "{format}" is not supported. Please use "dataframe", "excel", "html", "markdown", "text", "dict".'
                )

        else:
            df_final_report = pd.DataFrame()
            for k, v in self.model.items():
                for sample in self._generated_results[k]:
                    summary[sample.test_type]["category"] = sample.category
                    summary[sample.test_type][str(sample.is_pass()).lower()] += 1
                report = {}
                for test_type, value in summary.items():
                    pass_rate = summary[test_type]["true"] / (
                        summary[test_type]["true"] + summary[test_type]["false"]
                    )
                    min_pass_rate = self.min_pass_dict.get(
                        test_type, self.default_min_pass_dict
                    )

                    if summary[test_type]["category"] in ["Accuracy", "performance"]:
                        min_pass_rate = 1

                    report[test_type] = {
                        "model_name": k,
                        "pass_rate": pass_rate,
                        "minimum_pass_rate": min_pass_rate,
                        "pass": pass_rate >= min_pass_rate,
                    }

                df_report = pd.DataFrame.from_dict(report, orient="index")
                df_report = df_report.reset_index().rename(columns={"index": "test_type"})

                df_report["pass_rate"] = df_report["pass_rate"].apply(
                    lambda x: "{:.0f}%".format(x * 100)
                )
                df_report["minimum_pass_rate"] = df_report["minimum_pass_rate"].apply(
                    lambda x: "{:.0f}%".format(x * 100)
                )

                df_report = df_report.reset_index(drop=True)
                df_report = df_report.fillna("-")
                if mlflow_tracking:
                    try:
                        import mlflow
                    except ModuleNotFoundError:
                        print("mlflow package not found. Install mlflow first")

                    import datetime

                    experiment_name = k

                    # Get the experiment
                    experiment = mlflow.get_experiment_by_name(experiment_name)

                    if experiment is None:
                        # The experiment does not exist, create it
                        experiment_id = mlflow.create_experiment(experiment_name)
                    else:
                        # The experiment exists, get its ID
                        experiment_id = experiment.experiment_id

                    current_datetime = datetime.datetime.now().strftime(
                        "%Y-%m-%d_%H-%M-%S"
                    )
                    mlflow.start_run(
                        run_name=self.task + "_testing_" + current_datetime,
                        experiment_id=experiment_id,
                    )

                    df_report.apply(
                        lambda row: mlflow.log_metric(
                            row["test_type"] + "_pass_rate",
                            float(row["pass_rate"].rstrip("%")) / 100,
                        ),
                        axis=1,
                    )
                    df_report.apply(
                        lambda row: mlflow.log_metric(
                            row["test_type"] + "_min_pass_rate",
                            float(row["minimum_pass_rate"].rstrip("%")) / 100,
                        ),
                        axis=1,
                    )
                    df_report.apply(
                        lambda row: mlflow.log_metric(
                            row["test_type"] + "_pass_status", 1 if row["pass"] else 0
                        ),
                        axis=1,
                    )
                    mlflow.end_run()

                df_final_report = pd.concat([df_final_report, df_report])

            df_final_report["minimum_pass_rate"] = (
                df_final_report["minimum_pass_rate"].str.rstrip("%").astype("float")
                / 100.0
            )

            df_final_report["pass_rate"] = (
                df_final_report["pass_rate"].str.rstrip("%").astype("float") / 100.0
            )

            pivot_df = df_final_report.pivot_table(
                index="model_name",
                columns="test_type",
                values="pass_rate",
                aggfunc="mean",
            )

            def color_cells(series):
                res = []
                for x in series.index:
                    res.append(
                        df_final_report[
                            (df_final_report["test_type"] == series.name)
                            & (df_final_report["model_name"] == x)
                        ]["pass"].all()
                    )
                return [
                    "background-color: green" if x else "background-color: red"
                    for x in res
                ]

            styled_df = pivot_df.style.apply(color_cells)

            if format == "dataframe":
                return styled_df
            elif format == "dict":
                return styled_df.to_dict("records")
            elif format == "excel":
                if save_dir is None:
                    raise ValueError(
                        'You need to set "save_dir" parameter for this format.'
                    )
                styled_df.to_excel(save_dir)
            elif format == "html":
                if save_dir is None:
                    raise ValueError(
                        'You need to set "save_dir" parameter for this format.'
                    )
                styled_df.to_html(save_dir)
            elif format == "markdown":
                if save_dir is None:
                    raise ValueError(
                        'You need to set "save_dir" parameter for this format.'
                    )
                styled_df.to_markdown(save_dir)
            elif format == "text" or format == "csv":
                if save_dir is None:
                    raise ValueError(
                        'You need to set "save_dir" parameter for this format.'
                    )
                styled_df.to_csv(save_dir)
            else:
                raise ValueError(
                    f'Report in format "{format}" is not supported. Please use "dataframe", "excel", "html", "markdown", "text", "dict".'
                )

    def generated_results(self) -> Optional[pd.DataFrame]:
        """Generates an overall report with every textcase and labelwise metrics.

        Returns:
            pd.DataFrame: Generated dataframe.
        """
        if self._generated_results is None:
            logging.warning(
                "Please run `Harness.run()` before calling `.generated_results()`."
            )
            return

        if isinstance(self._generated_results, dict):
            generated_results_df = []
            for k, v in self._generated_results.items():
                model_generated_results_df = pd.DataFrame.from_dict(
                    [x.to_dict() for x in v]
                )
                if (
                    "test_case" in model_generated_results_df.columns
                    and "original_question" in model_generated_results_df.columns
                ):
                    model_generated_results_df["original_question"].update(
                        model_generated_results_df.pop("test_case")
                    )
                model_generated_results_df["model_name"] = k
                generated_results_df.append(model_generated_results_df)
            generated_results_df = pd.concat(generated_results_df).reset_index(drop=True)

        else:
            generated_results_df = pd.DataFrame.from_dict(
                [x.to_dict() for x in self._generated_results]
            )
            if (
                "test_case" in generated_results_df.columns
                and "original_question" in generated_results_df.columns
            ):
                generated_results_df["original_question"].update(
                    generated_results_df.pop("test_case")
                )

        column_order = [
            "model_name",
            "category",
            "test_type",
            "original",
            "prompt",
            "original_context",
            "original_question",
            "completion",
            "test_case",
            "perturbed_context",
            "perturbed_question",
            "expected_result",
            "prompt_toxicity",
            "actual_result",
            "completion_toxicity",
            "eval_score",
            "pass",
        ]
        columns = [c for c in column_order if c in generated_results_df.columns]
        generated_results_df = generated_results_df[columns]

        return generated_results_df.fillna("-")

    def augment(
        self,
        input_path: str,
        output_path: str,
        custom_proportions: Union[Dict, List] = None,
        export_mode: str = "add",
        templates: Optional[Union[str, List[str]]] = None,
    ) -> "Harness":
        """Augments the data in the input file located at `input_path` and saves the result to `output_path`.

        Args:
            input_path (str): Path to the input file.
            output_path (str): Path to save the augmented data.
            custom_proportions (Union[Dict, List]):
            export_mode (str, optional): Determines how the samples are modified or exported.
                                    - 'inplace': Modifies the list of samples in place.
                                    - 'add': Adds new samples to the input data.
                                    - 'transformed': Exports only the transformed data, excluding untransformed samples.
                                    Defaults to 'add'.

        Returns:
            Harness: The instance of the class calling this method.

        Raises:
            ValueError: If the `pass_rate` or `minimum_pass_rate` columns have an unexpected data type.

        Note:
            This method uses an instance of `AugmentRobustness` to perform the augmentation.

        Example:
            >>> harness = Harness(...)
            >>> harness.augment("train.conll", "augmented_train.conll")
        """
        dtypes = list(
            map(
                str,
                self.df_report[["pass_rate", "minimum_pass_rate"]].dtypes.values.tolist(),
            )
        )
        if dtypes not in [["int64"] * 2, ["int32"] * 2]:
            self.df_report["pass_rate"] = (
                self.df_report["pass_rate"].str.replace("%", "").astype(int)
            )
            self.df_report["minimum_pass_rate"] = (
                self.df_report["minimum_pass_rate"].str.replace("%", "").astype(int)
            )

        # checking if the custom_proportions are valid
        if custom_proportions:
            vaild_test_types = set(
                custom_proportions.keys()
                if isinstance(custom_proportions, dict)
                else custom_proportions
            )
            report_test_types = set(self.df_report["test_type"].unique())
            vaild_test_types = set(
                custom_proportions.keys()
                if isinstance(custom_proportions, dict)
                else custom_proportions
            )
            report_test_types = set(self.df_report["test_type"].unique())

            if not (vaild_test_types.issubset(report_test_types)):
                raise ValueError(
                    f"Custom proportions for {vaild_test_types - report_test_types} not found in the test types."
                )

        if templates:
            _ = TemplaticAugment(
                templates=templates,
                task=self.task,
            ).fix(input_path=input_path, output_path=output_path)

        else:
            _ = AugmentRobustness(
                task=self.task,
                config=self._config,
                h_report=self.df_report,
                custom_proportions=custom_proportions,
            ).fix(input_path=input_path, output_path=output_path, export_mode=export_mode)

        return self

    def testcases(self) -> pd.DataFrame:
        """Testcases after .generate() is called

        Returns:
            pd.DataFrame:
                testcases formatted into a pd.DataFrame
        """
        if isinstance(self._testcases, dict):
            testcases_df = []
            for k, v in self._testcases.items():
                model_testcases_df = pd.DataFrame([x.to_dict() for x in v])
                if "prompt" in model_testcases_df.columns:
                    return model_testcases_df.fillna("-")

                elif (
                    "test_case" in model_testcases_df.columns
                    and "original_question" in model_testcases_df.columns
                ):
                    model_testcases_df["original_question"].update(
                        model_testcases_df.pop("test_case")
                    )

                model_testcases_df["model_name"] = k
                testcases_df.append(model_testcases_df)

            testcases_df = pd.concat(testcases_df).reset_index(drop=True)

        else:
            testcases_df = pd.DataFrame([x.to_dict() for x in self._testcases])
            testcases_df = testcases_df.reset_index(drop=True)
            if "prompt" in testcases_df.columns:
                return testcases_df.fillna("-")

            elif (
                "test_case" in testcases_df.columns
                and "original_question" in testcases_df.columns
            ):
                testcases_df["original_question"].update(testcases_df.pop("test_case"))

        column_order = [
            "model_name",
            "category",
            "test_type",
            "original",
            "original_context",
            "original_question",
            "test_case",
            "perturbed_context",
            "perturbed_question",
            "expected_result",
        ]
        columns = [c for c in column_order if c in testcases_df.columns]
        testcases_df = testcases_df[columns]

        return testcases_df.fillna("-")

    def save(self, save_dir: str) -> None:
        """Save the configuration, generated testcases and the `DataFactory` to be reused later.

        Args:
            save_dir (str): path to folder to save the different files
        Returns:

        """
        if self._config is None:
            raise RuntimeError(
                "The current Harness has not been configured yet. Please use the `.configure` method "
                "before calling the `.save` method."
            )

        if self._testcases is None:
            raise RuntimeError(
                "The test cases have not been generated yet. Please use the `.generate` method before"
                "calling the `.save` method."
            )

        if not os.path.isdir(save_dir):
            os.mkdir(save_dir)

        with open(os.path.join(save_dir, "config.yaml"), "w", encoding="utf-8") as yml:
            yml.write(yaml.safe_dump(self._config_copy))

        with open(os.path.join(save_dir, "test_cases.pkl"), "wb") as writer:
            pickle.dump(self._testcases, writer)

        with open(os.path.join(save_dir, "data.pkl"), "wb") as writer:
            pickle.dump(self.data, writer)

    @classmethod
    def load(
        cls,
        save_dir: str,
        model: Union[str, "ModelFactory"],
        task: str,
        hub: Optional[str] = None,
    ) -> "Harness":
        """Loads a previously saved `Harness` from a given configuration and dataset

        Args:
            save_dir (str):
                path to folder containing all the needed files to load an saved `Harness`
            task (str):
                task for which the model is to be evaluated.
            model (str | ModelFactory):
                ModelFactory object or path to the model to be evaluated.
            hub (str, optional):
                model hub to load from the path. Required if path is passed as 'model'.

        Returns:
            Harness:
                `Harness` loaded from from a previous configuration along with the new model to evaluate
        """
        for filename in ["config.yaml", "test_cases.pkl", "data.pkl"]:
            if not os.path.exists(os.path.join(save_dir, filename)):
                raise OSError(
                    f"File '{filename}' is missing to load a previously saved `Harness`."
                )

        with open(os.path.join(save_dir, "data.pkl"), "rb") as reader:
            data = pickle.load(reader)

        harness = Harness(
            task=task,
            model=model,
            data=data,
            hub=hub,
            config=os.path.join(save_dir, "config.yaml"),
        )
        harness.generate()

        return harness

    def edit_testcases(self, output_path: str, **kwargs):
        """Testcases are exported to a csv file to be edited.

        The edited file can be imported back to the harness

        Args:
            output_path (str): path to save the testcases to
        """
        temp_df = self.testcases()
        temp_df = temp_df[temp_df["category"].isin(["robustness", "bias"])]
        temp_df.to_csv(output_path, index=False)

    def import_edited_testcases(self, input_path: str, **kwargs):
        """Testcases are imported from a csv file

        Args:
            input_path (str): location of the file to load
        """
        temp_testcases = [
            sample
            for sample in self._testcases
            if sample.category not in ["robustness", "bias"]
        ]

        self._testcases = DataFactory(input_path, task=self.task, is_import=True).load()
        self._testcases.extend(temp_testcases)

        return self

    @staticmethod
    def available_tests(test_type: str = None) -> Dict[str, List[str]]:
        """Returns a dictionary of available tests categorized by test type.

        Args:
            test_type (str, optional): The specific test type to retrieve. Defaults to None.

        Returns:
            dict: Returns a dictionary containing available tests for the specified test type and defaults to all available tests.

        Raises:
            ValueError: If an invalid test type is provided.
        """
        test_scenarios = TestFactory.test_scenarios()
        available_tests = {
            test: list(scenarios.keys()) for test, scenarios in test_scenarios.items()
        }

        if test_type:
            if test_type not in available_tests.keys():
                raise ValueError(
                    f"Unsupported test type '{test_type}'. The available test types are: {available_tests.keys()}"
                )
            return {test_type: available_tests[test_type]}

        return available_tests

    def pass_custom_data(
        self,
        file_path: str,
        test_name: str = None,
        task: str = None,
        append: bool = False,
    ) -> None:
        """Load custom data from a JSON file and store it in a class variable.

        Args:
            file_path (str): Path to the JSON file.
            test_name (str, optional): Name parameter. Defaults to None.
            task (str, optional): Task type. Either "bias" or "representation". Defaults to None.
            append (bool, optional): Whether to append the data or overwrite it. Defaults to False.
        """
        with open(file_path, "r") as f:
            data = json.load(f)

        if task == "bias":
            if test_name not in (
                "Country-Economic-Bias",
                "Religion-Bias",
                "Ethnicity-Name-Bias",
                "Gender-Pronoun-Bias",
            ):
                raise ValueError(
                    f"Invalid 'test_name' value '{test_name}'. It should be one of: Country-Economic-Bias, Religion-Bias, Ethnicity-Name-Bias, Gender-Pronoun-Bias."
                )

            TestFactory.call_add_custom_bias(data, test_name, append)
        elif task == "representation":
            if test_name not in (
                "Country-Economic-Representation",
                "Religion-Representation",
                "Ethnicity-Representation",
                "Label-Representation",
            ):
                raise ValueError(
                    f"Invalid 'test_name' value '{test_name}'. It should be one of: Country-Economic-Representation, Religion-Representation, Ethnicity-Representation, Label-Representation."
                )

            RepresentationOperation.add_custom_representation(
                data, test_name, append, check=self.task
            )

        else:
            raise ValueError(
                f"Invalid task type: {task}. Expected 'bias' or 'representation'."
            )<|MERGE_RESOLUTION|>--- conflicted
+++ resolved
@@ -475,7 +475,6 @@
             df_report = df_report.reset_index(drop=True)
 
             self.df_report = df_report.fillna("-")
-<<<<<<< HEAD
 
             if mlflow_tracking:
                 try:
@@ -540,13 +539,6 @@
                     axis=1,
                 )
                 mlflow.end_run()
-
-            if return_runtime:
-                self.df_report[f"time_elapsed ({unit})"] = self.df_report[
-                    "test_type"
-                ].apply(lambda x: self._runtime.total_time(unit)[x])
-=======
->>>>>>> bd45e291
 
             if format == "dataframe":
                 return self.df_report

import nest_asyncio
<<<<<<< HEAD
import pandas as pd

from langtest.transform.performance import BasePerformance
from langtest.transform.security import BaseSecurity

from .accuracy import BaseAccuracy
from .bias import BaseBias
from .fairness import BaseFairness
from .representation import BaseRepresentation
from .robustness import BaseRobustness
from .toxicity import BaseToxicity
from .ideology import BaseIdeology
from .sensitivity import BaseSensitivity
from .sycophancy import BaseSycophancy
from .constants import (
    A2B_DICT,
    asian_names,
    black_names,
    country_economic_dict,
    female_pronouns,
    hispanic_names,
    inter_racial_names,
    male_pronouns,
    native_american_names,
    neutral_pronouns,
    religion_wise_names,
    white_names,
)
from .utils import get_substitution_names, create_terminology, filter_unique_samples
from ..modelhandler import ModelAPI
from ..utils.custom_types.sample import (
    NERSample,
    QASample,
    SequenceClassificationSample,
    Sample,
)
from ..utils.custom_types.helpers import default_user_prompt
from langtest.transform.base import ITests, TestFactory
from langtest.transform.grammar import GrammarTestFactory
from langtest.transform.safety import SafetyTestFactory
from ..errors import Errors, Warnings
from ..logger import logger as logging
=======
>>>>>>> 9e91eef0

from langtest.transform.base import TestFactory
from langtest.transform.performance import PerformanceTestFactory
from langtest.transform.robustness import RobustnessTestFactory
from langtest.transform.bias import BiasTestFactory
from langtest.transform.representation import RepresentationTestFactory
from langtest.transform.fairness import FairnessTestFactory
from langtest.transform.accuracy import AccuracyTestFactory
from langtest.transform.security import SecurityTestFactory
from langtest.transform.toxicity import ToxicityTestFactory

from langtest.transform.ideology import IdeologyTestFactory
from langtest.transform.sensitivity import SensitivityTestFactory
from langtest.transform.stereoset import StereoSetTestFactory
from langtest.transform.stereotype import StereoTypeTestFactory
from langtest.transform.legal import LegalTestFactory
from langtest.transform.disinformation import DisinformationTestFactory
from langtest.transform.clinical import ClinicalTestFactory
from langtest.transform.factuality import FactualityTestFactory
from langtest.transform.sycophancy import SycophancyTestFactory
from langtest.transform.grammar import GrammarTestFactory

# Fixing the asyncio event loop
nest_asyncio.apply()


<<<<<<< HEAD
class RobustnessTestFactory(ITests):
    """
    A class for performing robustness tests on a given dataset.
    """

    alias_name = "robustness"

    def __init__(self, data_handler: List[Sample], tests: Dict = None, **kwargs) -> None:
        """
        Initializes a new instance of the `Robustness` class.

        Args:
            data_handler (List[Sample]):
                A list of `Sample` objects representing the input dataset.
            tests Optional[Dict]:
                A dictionary of test names and corresponding parameters (default is None).
        """
        self.supported_tests = self.available_tests()
        self._data_handler = data_handler
        self.tests = tests
        self.kwargs = kwargs

        if not isinstance(self.tests, dict):
            raise ValueError(Errors.E048())

        if len(self.tests) == 0:
            self.tests = self.supported_tests

        not_supported_tests = set(self.tests) - set(self.supported_tests)
        if len(not_supported_tests) > 0:
            raise ValueError(
                Errors.E049(
                    not_supported_tests=not_supported_tests,
                    supported_tests=list(self.supported_tests.keys()),
                )
            )

        if "swap_entities" in self.tests:
            # TODO: check if we can get rid of pandas here
            raw_data: List[Sample] = self.kwargs.get("raw_data", self._data_handler)
            df = pd.DataFrame(
                {
                    "text": [sample.original for sample in raw_data],
                    "label": [
                        [i.entity for i in sample.expected_results.predictions]
                        for sample in raw_data
                    ],
                }
            )
            params = self.tests["swap_entities"]
            if len(params.get("parameters", {}).get("terminology", {})) == 0:
                params["parameters"] = {}
                params["parameters"]["terminology"] = create_terminology(df)
                params["parameters"]["labels"] = df.label.tolist()

        if "american_to_british" in self.tests:
            self.tests["american_to_british"]["parameters"] = {}
            self.tests["american_to_british"]["parameters"]["accent_map"] = A2B_DICT

        if "british_to_american" in self.tests:
            self.tests["british_to_american"]["parameters"] = {}
            self.tests["british_to_american"]["parameters"]["accent_map"] = {
                v: k for k, v in A2B_DICT.items()
            }

        self._data_handler = data_handler

    def transform(self) -> List[Sample]:
        """
        Runs the robustness test and returns the resulting `Sample` objects.

        Returns:
            List[Sample]
                A list of `Sample` objects representing the resulting dataset after running the robustness test.
        """
        all_samples = []
        no_transformation_applied_tests = {}
        tests_copy = self.tests.copy()
        for test_name, params in tests_copy.items():
            if TestFactory.is_augment:
                data_handler_copy = [x.copy() for x in self._data_handler]
            elif test_name in ["swap_entities"]:
                data_handler_copy = [x.copy() for x in self.kwargs.get("raw_data", [])]
            else:
                data_handler_copy = [x.copy() for x in self._data_handler]

            test_func = self.supported_tests[test_name].transform

            if (
                TestFactory.task in ("question-answering", "summarization")
                and test_name != "multiple_perturbations"
            ):
                _ = [
                    sample.transform(
                        test_func,
                        params.get("parameters", {}),
                        prob=params.pop("prob", 1.0),
                    )
                    if hasattr(sample, "transform")
                    else sample
                    for sample in data_handler_copy
                ]
                transformed_samples = data_handler_copy

            elif test_name == "multiple_perturbations" and TestFactory.task in (
                "question-answering",
                "summarization",
            ):
                transformed_samples = []
                prob = params.pop("prob", 1.0)
                for key, perturbations in params.items():
                    if key.startswith("perturbations"):
                        perturbation_number = key[len("perturbations") :]

                        if "american_to_british" in perturbations:
                            self.tests.setdefault("american_to_british", {})[
                                "parameters"
                            ] = {"accent_map": A2B_DICT}

                        if "british_to_american" in perturbations:
                            self.tests.setdefault("british_to_american", {})[
                                "parameters"
                            ] = {"accent_map": {v: k for k, v in A2B_DICT.items()}}
                        _ = [
                            sample.transform(
                                func=test_func,
                                params=self.tests,
                                prob=prob,
                                perturbations=perturbations,
                            )
                            if hasattr(sample, "transform")
                            else sample
                            for sample in data_handler_copy
                        ]
                        transformed_samples_perturbation = copy.deepcopy(
                            data_handler_copy
                        )  # Create a deep copy
                        if perturbation_number != "":
                            test_type = "-".join(
                                str(perturbation)
                                if not isinstance(perturbation, dict)
                                else next(iter(perturbation))
                                for perturbation in perturbations
                            )
                            for sample in transformed_samples_perturbation:
                                sample.test_type = test_type

                        transformed_samples.extend(transformed_samples_perturbation)
                    elif key != "min_pass_rate":
                        raise ValueError(Errors.E050(key=key))

            elif (
                test_name == "multiple_perturbations"
                and TestFactory.task == "text-classification"
            ):
                transformed_samples = []
                prob = params.pop("prob", 1.0)
                for key, perturbations in params.items():
                    if key.startswith("perturbations"):
                        perturbation_number = key[len("perturbations") :]

                        if "american_to_british" in perturbations:
                            self.tests.setdefault("american_to_british", {})[
                                "parameters"
                            ] = {"accent_map": A2B_DICT}

                        if "british_to_american" in perturbations:
                            self.tests.setdefault("british_to_american", {})[
                                "parameters"
                            ] = {"accent_map": {v: k for k, v in A2B_DICT.items()}}

                        transformed_samples_perturbation = test_func(
                            data_handler_copy,
                            perturbations,
                            prob=prob,
                            config=self.tests,
                        )

                        if perturbation_number != "":
                            test_type = "-".join(
                                str(perturbation)
                                if not isinstance(perturbation, dict)
                                else next(iter(perturbation))
                                for perturbation in perturbations
                            )
                            for sample in transformed_samples_perturbation:
                                sample.test_type = test_type
                        transformed_samples.extend(transformed_samples_perturbation)

                    elif key not in ("min_pass_rate", "prob"):
                        raise ValueError(Errors.E050(key=key))

            elif test_name == "multiple_perturbations" and TestFactory.task == "ner":
                raise ValueError(Errors.E051())

            else:
                transformed_samples = test_func(
                    data_handler_copy,
                    **params.get("parameters", {}),
                    prob=params.pop("prob", 1.0),
                )
            new_transformed_samples, removed_samples_tests = filter_unique_samples(
                TestFactory.task, transformed_samples, test_name
            )
            all_samples.extend(new_transformed_samples)

            no_transformation_applied_tests.update(removed_samples_tests)

        if no_transformation_applied_tests:
            warning_message = Warnings._W009
            for test, count in no_transformation_applied_tests.items():
                warning_message += Warnings._W010.format(
                    test=test, count=count, total_sample=len(self._data_handler)
                )

            logging.warning(warning_message)

        return all_samples

    @staticmethod
    def available_tests() -> dict:
        """
        Get a dictionary of all available tests, with their names as keys and their corresponding classes as values.

        Returns:
            dict: A dictionary of test names and classes.
        """
        tests = {
            j: i
            for i in BaseRobustness.__subclasses__()
            for j in (i.alias_name if isinstance(i.alias_name, list) else [i.alias_name])
        }
        return tests


class BiasTestFactory(ITests):
    """
    A class for performing bias tests on a given dataset.
    """

    alias_name = "bias"

    def __init__(self, data_handler: List[Sample], tests: Dict = None, **kwargs) -> None:
        self.supported_tests = self.available_tests()
        self._data_handler = data_handler
        self.tests = tests
        self.kwargs = kwargs

        if not isinstance(self.tests, dict):
            raise ValueError(Errors.E048())

        if len(self.tests) == 0:
            self.tests = self.supported_tests

        not_supported_tests = set(self.tests) - set(self.supported_tests)
        if len(not_supported_tests) > 0:
            raise ValueError(
                Errors.E049(
                    not_supported_tests=not_supported_tests,
                    supported_tests=list(self.supported_tests.keys()),
                )
            )

        if "replace_to_male_pronouns" in self.tests:
            self.tests["replace_to_male_pronouns"]["parameters"] = {}
            self.tests["replace_to_male_pronouns"]["parameters"][
                "pronouns_to_substitute"
            ] = [
                item for sublist in list(female_pronouns.values()) for item in sublist
            ] + [
                item for sublist in list(neutral_pronouns.values()) for item in sublist
            ]
            self.tests["replace_to_male_pronouns"]["parameters"]["pronoun_type"] = "male"

        if "replace_to_female_pronouns" in self.tests:
            self.tests["replace_to_female_pronouns"]["parameters"] = {}
            self.tests["replace_to_female_pronouns"]["parameters"][
                "pronouns_to_substitute"
            ] = [item for sublist in list(male_pronouns.values()) for item in sublist] + [
                item for sublist in list(neutral_pronouns.values()) for item in sublist
            ]
            self.tests["replace_to_female_pronouns"]["parameters"][
                "pronoun_type"
            ] = "female"

        if "replace_to_neutral_pronouns" in self.tests:
            self.tests["replace_to_neutral_pronouns"]["parameters"] = {}
            self.tests["replace_to_neutral_pronouns"]["parameters"][
                "pronouns_to_substitute"
            ] = [
                item for sublist in list(female_pronouns.values()) for item in sublist
            ] + [
                item for sublist in list(male_pronouns.values()) for item in sublist
            ]
            self.tests["replace_to_neutral_pronouns"]["parameters"][
                "pronoun_type"
            ] = "neutral"

        for income_level in [
            "Low-income",
            "Lower-middle-income",
            "Upper-middle-income",
            "High-income",
        ]:
            economic_level = income_level.replace("-", "_").lower()
            if f"replace_to_{economic_level}_country" in self.tests:
                countries_to_exclude = [
                    v for k, v in country_economic_dict.items() if k != income_level
                ]
                self.tests[f"replace_to_{economic_level}_country"]["parameters"] = {}
                self.tests[f"replace_to_{economic_level}_country"]["parameters"][
                    "country_names_to_substitute"
                ] = get_substitution_names(countries_to_exclude)
                self.tests[f"replace_to_{economic_level}_country"]["parameters"][
                    "chosen_country_names"
                ] = country_economic_dict[income_level]

        for religion in religion_wise_names.keys():
            if f"replace_to_{religion.lower()}_names" in self.tests:
                religion_to_exclude = [
                    v for k, v in religion_wise_names.items() if k != religion
                ]
                self.tests[f"replace_to_{religion.lower()}_names"]["parameters"] = {}
                self.tests[f"replace_to_{religion.lower()}_names"]["parameters"][
                    "names_to_substitute"
                ] = get_substitution_names(religion_to_exclude)
                self.tests[f"replace_to_{religion.lower()}_names"]["parameters"][
                    "chosen_names"
                ] = religion_wise_names[religion]

        ethnicity_first_names = {
            "white": white_names["first_names"],
            "black": black_names["first_names"],
            "hispanic": hispanic_names["first_names"],
            "asian": asian_names["first_names"],
        }
        for ethnicity in ["white", "black", "hispanic", "asian"]:
            test_key = f"replace_to_{ethnicity}_firstnames"
            if test_key in self.tests:
                self.tests[test_key]["parameters"] = {}
                self.tests[test_key]["parameters"] = {
                    "names_to_substitute": sum(
                        [
                            ethnicity_first_names[e]
                            for e in ethnicity_first_names
                            if e != ethnicity
                        ],
                        [],
                    ),
                    "chosen_ethnicity_names": ethnicity_first_names[ethnicity],
                }

        ethnicity_last_names = {
            "white": white_names["last_names"],
            "black": black_names["last_names"],
            "hispanic": hispanic_names["last_names"],
            "asian": asian_names["last_names"],
            "native_american": native_american_names["last_names"],
            "inter_racial": inter_racial_names["last_names"],
        }
        for ethnicity in [
            "white",
            "black",
            "hispanic",
            "asian",
            "native_american",
            "inter_racial",
        ]:
            test_key = f"replace_to_{ethnicity}_lastnames"
            if test_key in self.tests:
                self.tests[test_key]["parameters"] = {}
                self.tests[test_key]["parameters"] = {
                    "names_to_substitute": sum(
                        [
                            ethnicity_last_names[e]
                            for e in ethnicity_last_names
                            if e != ethnicity
                        ],
                        [],
                    ),
                    "chosen_ethnicity_names": ethnicity_last_names[ethnicity],
                }

    def transform(self) -> List[Sample]:
        """
        Runs the bias test and returns the resulting `Sample` objects.

        Returns:
            List[Sample]
                A list of `Sample` objects representing the resulting dataset after running the bias test.
        """
        all_samples = []
        no_transformation_applied_tests = {}
        for test_name, params in self.tests.items():
            data_handler_copy = [x.copy() for x in self._data_handler]

            transformed_samples = self.supported_tests[test_name].transform(
                data_handler_copy, **params.get("parameters", {})
            )

            new_transformed_samples, removed_samples_tests = filter_unique_samples(
                TestFactory.task, transformed_samples, test_name
            )
            all_samples.extend(new_transformed_samples)

            no_transformation_applied_tests.update(removed_samples_tests)

        if no_transformation_applied_tests:
            warning_message = Warnings._W009
            for test, count in no_transformation_applied_tests.items():
                warning_message += Warnings._W010.format(
                    test=test, count=count, total_sample=len(self._data_handler)
                )

            logging.warning(warning_message)

        return all_samples

    @staticmethod
    def available_tests() -> Dict:
        """
        Get a dictionary of all available tests, with their names as keys and their corresponding classes as values.

        Returns:
            Dict: A dictionary of test names and classes.

        """

        tests = {
            j: i
            for i in BaseBias.__subclasses__()
            for j in (i.alias_name if isinstance(i.alias_name, list) else [i.alias_name])
        }
        return tests


class RepresentationTestFactory(ITests):
    """
    A class for performing representation tests on a given dataset.
    """

    alias_name = "representation"

    def __init__(self, data_handler: List[Sample], tests: Dict = None, **kwargs) -> None:
        self.supported_tests = self.available_tests()
        self._data_handler = data_handler
        self.tests = tests
        self.kwargs = kwargs

        if not isinstance(self.tests, dict):
            raise ValueError(Errors.E048())

        if len(self.tests) == 0:
            self.tests = self.supported_tests

        not_supported_tests = set(self.tests) - set(self.supported_tests)
        if len(not_supported_tests) > 0:
            raise ValueError(
                Errors.E049(
                    not_supported_tests=not_supported_tests,
                    supported_tests=list(self.supported_tests.keys()),
                )
            )

    def transform(self) -> List[Sample]:
        """
        Runs the representation test and returns the resulting `Sample` objects.

        Returns:
            List[Sample]:
                A list of `Sample` objects representing the resulting dataset after running the representation test.
        """
        all_samples = []

        for test_name, params in self.tests.items():
            data_handler_copy = [x.copy() for x in self._data_handler]

            transformed_samples = self.supported_tests[test_name].transform(
                test_name, data_handler_copy, params
            )

            for sample in transformed_samples:
                sample.test_type = test_name
            all_samples.extend(transformed_samples)

        return all_samples

    @staticmethod
    def available_tests() -> Dict:
        """
        Get a dictionary of all available tests, with their names as keys and their corresponding classes as values.

        Returns:
            Dict: A dictionary of test names and classes.
        """
        tests = {
            j: i
            for i in BaseRepresentation.__subclasses__()
            for j in (i.alias_name if isinstance(i.alias_name, list) else [i.alias_name])
        }
        return tests


class FairnessTestFactory(ITests):
    """
    A class for performing fairness tests on a given dataset.
    """

    alias_name = "fairness"
    model_result = None

    def __init__(self, data_handler: List[Sample], tests: Dict, **kwargs) -> None:
        self.supported_tests = self.available_tests()
        self._data_handler = data_handler
        self.tests = tests
        self.kwargs = kwargs

        if not isinstance(self.tests, dict):
            raise ValueError(Errors.E048())

        if len(self.tests) == 0:
            self.tests = self.supported_tests

        not_supported_tests = set(self.tests) - set(self.supported_tests)
        if len(not_supported_tests) > 0:
            raise ValueError(
                Errors.E049(
                    not_supported_tests=not_supported_tests,
                    supported_tests=list(self.supported_tests.keys()),
                )
            )

    def transform(self) -> List[Sample]:
        """
        Runs the fairness test and returns the resulting `Sample` objects.

        Returns:
            List[Sample]:
                A list of `Sample` objects representing the resulting dataset after running the fairness test.
        """
        all_samples = []

        if self._data_handler[0].expected_results is None:
            raise RuntimeError(Errors.E052(var="fairness"))

        for test_name, params in self.tests.items():
            transformed_samples = self.supported_tests[test_name].transform(
                test_name, None, params
            )

            for sample in transformed_samples:
                sample.test_type = test_name
            all_samples.extend(transformed_samples)

        return all_samples

    @staticmethod
    def available_tests() -> dict:
        """
        Get a dictionary of all available tests, with their names as keys and their corresponding classes as values.

        Returns:
            dict: A dictionary of test names and classes.
        """
        tests = {
            j: i
            for i in BaseFairness.__subclasses__()
            for j in (i.alias_name if isinstance(i.alias_name, list) else [i.alias_name])
        }
        return tests

    @classmethod
    def run(
        cls,
        sample_list: Dict[str, List[Sample]],
        model: ModelAPI,
        raw_data: List[Sample],
        **kwargs,
    ):
        """
        Runs the fairness tests on the given model and dataset.

        Args:
            sample_list (Dict[str, List[Sample]]): A dictionary of test names and corresponding `Sample` objects.
            model (ModelAPI): The model to be tested.
            raw_data (List[Sample]): The raw dataset.

        """
        raw_data_copy = [x.copy() for x in raw_data]
        grouped_label = {}
        grouped_data = cls.get_gendered_data(raw_data_copy)
        for gender, data in grouped_data.items():
            if len(data) == 0:
                grouped_label[gender] = [[], []]
            else:
                if isinstance(data[0], NERSample):

                    def predict_ner(sample: Sample):
                        prediction = model.predict(sample.original)
                        sample.actual_results = prediction
                        sample.gender = gender
                        return prediction

                    X_test = pd.Series(data)
                    X_test.apply(predict_ner)
                    y_true = pd.Series(data).apply(
                        lambda x: [y.entity for y in x.expected_results.predictions]
                    )
                    y_pred = pd.Series(data).apply(
                        lambda x: [y.entity for y in x.actual_results.predictions]
                    )
                    valid_indices = y_true.apply(len) == y_pred.apply(len)
                    y_true = y_true[valid_indices]
                    y_pred = y_pred[valid_indices]
                    y_true = y_true.explode()
                    y_pred = y_pred.explode()
                    y_pred = y_pred.apply(lambda x: x.split("-")[-1]).reset_index(
                        drop=True
                    )
                    y_true = y_true.apply(lambda x: x.split("-")[-1]).reset_index(
                        drop=True
                    )

                elif isinstance(data[0], SequenceClassificationSample):

                    def predict_text_classification(sample: Sample):
                        prediction = model.predict(sample.original)
                        sample.actual_results = prediction
                        sample.gender = gender
                        return prediction

                    X_test = pd.Series(data)
                    X_test.apply(predict_text_classification)

                    y_true = pd.Series(data).apply(
                        lambda x: [y.label for y in x.expected_results.predictions]
                    )
                    y_pred = pd.Series(data).apply(
                        lambda x: [y.label for y in x.actual_results.predictions]
                    )
                    y_true = y_true.apply(lambda x: x[0])
                    y_pred = y_pred.apply(lambda x: x[0])

                    y_true = y_true.explode()
                    y_pred = y_pred.explode()

                elif data[0].task == "question-answering":
                    from ..utils.custom_types.helpers import (
                        build_qa_input,
                        build_qa_prompt,
                    )

                    if data[0].dataset_name is None:
                        dataset_name = "default_question_answering_prompt"
                    else:
                        dataset_name = data[0].dataset_name.split("-")[0].lower()

                    if data[0].expected_results is None:
                        raise RuntimeError(Errors.E053(dataset_name=dataset_name))

                    def predict_question_answering(sample: Sample):
                        input_data = build_qa_input(
                            context=sample.original_context,
                            question=sample.original_question,
                            options=sample.options,
                        )
                        prompt = build_qa_prompt(input_data, dataset_name, **kwargs)
                        server_prompt = kwargs.get("server_prompt", " ")
                        prediction = model(
                            text=input_data, prompt=prompt, server_prompt=server_prompt
                        ).strip()
                        sample.actual_results = prediction
                        sample.gender = gender
                        return prediction

                    y_true = pd.Series(data).apply(lambda x: x.expected_results)
                    X_test = pd.Series(data)

                    y_pred = X_test.apply(predict_question_answering)
                elif data[0].task == "summarization":
                    if data[0].dataset_name is None:
                        dataset_name = "default_summarization_prompt"
                    else:
                        dataset_name = data[0].dataset_name.split("-")[0].lower()
                    prompt_template = kwargs.get(
                        "user_prompt", default_user_prompt.get(dataset_name, "")
                    )
                    if data[0].expected_results is None:
                        raise RuntimeError(Errors.E053(dataset_name=dataset_name))

                    def predict_summarization(sample: Sample):
                        prediction = model(
                            text={"context": sample.original},
                            prompt={
                                "template": prompt_template,
                                "input_variables": ["context"],
                            },
                        ).strip()
                        sample.actual_results = prediction
                        sample.gender = gender
                        return prediction

                    y_true = pd.Series(data).apply(lambda x: x.expected_results)
                    X_test = pd.Series(data)
                    y_pred = X_test.apply(predict_summarization)

                if kwargs["is_default"]:
                    y_pred = y_pred.apply(
                        lambda x: "1"
                        if x in ["pos", "LABEL_1", "POS"]
                        else ("0" if x in ["neg", "LABEL_0", "NEG"] else x)
                    )

                grouped_label[gender] = [y_true, y_pred]

        supported_tests = cls.available_tests()
        from ..utils.custom_types.helpers import TestResultManager

        cls.model_result = TestResultManager().prepare_model_response(raw_data_copy)
        kwargs["task"] = raw_data[0].task
        tasks = []
        for test_name, samples in sample_list.items():
            tasks.append(
                supported_tests[test_name].async_run(
                    samples, grouped_label, grouped_data=grouped_data, **kwargs
                )
            )
        return tasks

    @staticmethod
    def get_gendered_data(data: List[Sample]) -> Dict[str, List[Sample]]:
        """Split list of samples into gendered lists."""
        from langtest.utils.gender_classifier import GenderClassifier

        classifier = GenderClassifier()

        data = pd.Series(data)
        if isinstance(data[0], QASample):
            sentences = data.apply(
                lambda x: f"{x.original_context} {x.original_question}"
            )
        else:
            sentences = data.apply(lambda x: x.original)

        genders = sentences.apply(classifier.predict)
        gendered_data = {
            "male": data[genders == "male"].tolist(),
            "female": data[genders == "female"].tolist(),
            "unknown": data[genders == "unknown"].tolist(),
        }
        return gendered_data


class AccuracyTestFactory(ITests):
    """
    A class for performing accuracy tests on a given dataset.
    """

    alias_name = "accuracy"
    model_result = None

    def __init__(self, data_handler: List[Sample], tests: Dict, **kwargs) -> None:
        self.supported_tests = self.available_tests()
        self._data_handler = data_handler
        self.tests = tests
        self.kwargs = kwargs

        if not isinstance(self.tests, dict):
            raise ValueError(Errors.E048())

        if len(self.tests) == 0:
            self.tests = self.supported_tests

        not_supported_tests = set(self.tests) - set(self.supported_tests)
        if len(not_supported_tests) > 0:
            raise ValueError(
                Errors.E049(
                    not_supported_tests=not_supported_tests,
                    supported_tests=list(self.supported_tests.keys()),
                )
            )

    def transform(self) -> List[Sample]:
        """
        Runs the accuracy test and returns the resulting `Sample` objects.

        Returns:
            List[Sample]:
                A list of `Sample` objects representing the resulting dataset after running the accuracy test.
        """
        all_samples = []

        if self._data_handler[0].expected_results is None:
            raise RuntimeError(Errors.E052(var="accuracy"))

        for test_name, params in self.tests.items():
            data_handler_copy = [x.copy() for x in self._data_handler]

            if data_handler_copy[0].task == "ner":
                y_true = pd.Series(data_handler_copy).apply(
                    lambda x: [y.entity for y in x.expected_results.predictions]
                )
                y_true = y_true.explode().apply(
                    lambda x: x.split("-")[-1] if isinstance(x, str) else x
                )
            elif data_handler_copy[0].task == "text-classification":
                y_true = (
                    pd.Series(data_handler_copy)
                    .apply(lambda x: [y.label for y in x.expected_results.predictions])
                    .explode()
                )
            elif (
                data_handler_copy[0].task == "question-answering"
                or data_handler_copy[0].task == "summarization"
            ):
                y_true = (
                    pd.Series(data_handler_copy)
                    .apply(lambda x: x.expected_results)
                    .explode()
                )

            y_true = y_true.dropna()
            transformed_samples = self.supported_tests[test_name].transform(
                test_name, y_true, params
            )

            for sample in transformed_samples:
                sample.test_type = test_name
            all_samples.extend(transformed_samples)

        return all_samples

    @staticmethod
    def available_tests() -> dict:
        """
        Get a dictionary of all available tests, with their names as keys and their corresponding classes as values.

        Returns:
            dict: A dictionary of test names and classes.
        """
        tests = {
            j: i
            for i in BaseAccuracy.__subclasses__()
            for j in (i.alias_name if isinstance(i.alias_name, list) else [i.alias_name])
        }
        return tests

    @classmethod
    def run(
        cls,
        sample_list: Dict[str, List[Sample]],
        model: ModelAPI,
        raw_data: List[Sample],
        **kwargs,
    ):
        """
        Runs the accuracy tests on the given model and dataset.

        Args:
            sample_list (Dict[str, List[Sample]]): A dictionary of test names and corresponding `Sample` objects.
            model (ModelAPI): The model to be tested.
            raw_data (List[Sample]): The raw dataset.

        """
        raw_data_copy = [x.copy() for x in raw_data]

        if isinstance(raw_data_copy[0], NERSample):

            def predict_ner(sample):
                prediction = model.predict(sample.original)
                sample.actual_results = prediction
                return prediction

            X_test = pd.Series(raw_data_copy)
            X_test.apply(predict_ner)
            y_true = pd.Series(raw_data_copy).apply(
                lambda x: [y.entity for y in x.expected_results.predictions]
            )
            y_pred = pd.Series(raw_data_copy).apply(
                lambda x: [y.entity for y in x.actual_results.predictions]
            )
            valid_indices = y_true.apply(len) == y_pred.apply(len)
            y_true = y_true[valid_indices]
            y_pred = y_pred[valid_indices]
            y_true = y_true.explode()
            y_pred = y_pred.explode()
            y_pred = y_pred.apply(lambda x: x.split("-")[-1])
            y_true = y_true.apply(lambda x: x.split("-")[-1])

        elif isinstance(raw_data_copy[0], SequenceClassificationSample):

            def predict_text_classification(sample):
                prediction = model.predict(sample.original)
                sample.actual_results = prediction
                return prediction

            X_test = pd.Series(raw_data_copy)
            X_test.apply(predict_text_classification)

            y_true = pd.Series(raw_data_copy).apply(
                lambda x: [y.label for y in x.expected_results.predictions]
            )
            y_pred = pd.Series(raw_data_copy).apply(
                lambda x: [y.label for y in x.actual_results.predictions]
            )
            y_true = y_true.apply(lambda x: x[0])
            y_pred = y_pred.apply(lambda x: x[0])

            y_true = y_true.explode()
            y_pred = y_pred.explode()

        elif raw_data_copy[0].task == "question-answering":
            from ..utils.custom_types.helpers import build_qa_input, build_qa_prompt

            if raw_data_copy[0].dataset_name is None:
                dataset_name = "default_question_answering_prompt"
            else:
                dataset_name = raw_data_copy[0].dataset_name.split("-")[0].lower()

            def predict_question_answering(sample):
                input_data = build_qa_input(
                    context=sample.original_context,
                    question=sample.original_question,
                    options=sample.options,
                )
                prompt = build_qa_prompt(input_data, dataset_name, **kwargs)
                server_prompt = kwargs.get("server_prompt", " ")
                prediction = model(
                    text=input_data, prompt=prompt, server_prompt=server_prompt
                ).strip()
                sample.actual_results = prediction
                return prediction

            y_true = pd.Series(raw_data_copy).apply(lambda x: x.expected_results)
            X_test = pd.Series(raw_data_copy)

            y_pred = X_test.apply(predict_question_answering)

        elif raw_data_copy[0].task == "summarization":
            if raw_data_copy[0].dataset_name is None:
                dataset_name = "default_summarization_prompt"
            else:
                dataset_name = raw_data_copy[0].dataset_name.split("-")[0].lower()
            prompt_template = kwargs.get(
                "user_prompt", default_user_prompt.get(dataset_name, "")
            )

            def predict_summarization(sample):
                prediction = model(
                    text={"context": sample.original},
                    prompt={"template": prompt_template, "input_variables": ["context"]},
                ).strip()
                sample.actual_results = prediction
                return prediction

            y_true = pd.Series(raw_data_copy).apply(lambda x: x.expected_results)
            X_test = pd.Series(raw_data_copy)
            y_pred = X_test.apply(predict_summarization)

        if kwargs["is_default"]:
            y_pred = y_pred.apply(
                lambda x: "1"
                if x in ["pos", "LABEL_1", "POS"]
                else ("0" if x in ["neg", "LABEL_0", "NEG"] else x)
            )

        supported_tests = cls.available_tests()

        tasks = []

        from ..utils.custom_types.helpers import TestResultManager

        cls.model_result = TestResultManager().prepare_model_response(raw_data_copy)

        for test_name, samples in sample_list.items():
            tasks.append(
                supported_tests[test_name].async_run(
                    samples, y_true, y_pred, X_test=X_test, **kwargs
                )
            )
        return tasks


class ToxicityTestFactory(ITests):
    """
    A class for performing toxicity tests on a given dataset.
    """

    alias_name = "toxicity"

    def __init__(self, data_handler: List[Sample], tests: Dict, **kwargs) -> None:
        self.supported_tests = self.available_tests()
        self._data_handler = data_handler
        self.tests = tests
        self.kwargs = kwargs

        if not isinstance(self.tests, dict):
            raise ValueError(Errors.E048())

        if len(self.tests) == 0:
            self.tests = self.supported_tests

        not_supported_tests = set(self.tests) - set(self.supported_tests)
        if len(not_supported_tests) > 0:
            raise ValueError(
                Errors.E049(
                    not_supported_tests=not_supported_tests,
                    supported_tests=list(self.supported_tests.keys()),
                )
            )

    def transform(self) -> List[Sample]:
        """
        Runs the toxicity test and returns the resulting `Sample` objects.

        Returns:
            List[Sample]:
                A list of `Sample` objects representing the resulting dataset after running the toxicity test.
        """
        all_samples = []

        for test_name, params in self.tests.items():
            data_handler_copy = [x.copy() for x in self._data_handler]

            test_func = self.supported_tests[test_name].transform
            transformed_samples = test_func(
                data_handler_copy, test_name=test_name, **params.get("parameters", {})
            )

            for sample in transformed_samples:
                sample.test_type = test_name
            all_samples.extend(transformed_samples)

        return all_samples

    @staticmethod
    def available_tests() -> dict:
        """
        Get a dictionary of all available tests, with their names as keys and their corresponding classes as values.

        Returns:
            dict: A dictionary of test names and classes.
        """
        tests = {
            j: i
            for i in BaseToxicity.__subclasses__()
            for j in (i.alias_name if isinstance(i.alias_name, list) else [i.alias_name])
        }
        return tests


class PerformanceTestFactory(ITests):
    """Factory class for the model performance

    This class implements the model performance The robustness measure is the number of test cases that the model fails to run on.

    """

    alias_name = "performance"

    def __init__(self, data_handler: List[Sample], tests: Dict = None, **kwargs) -> None:
        """Initializes the model performance"""

        self.supported_tests = self.available_tests()
        self.data_handler = data_handler
        self.tests = tests
        self.kwargs = kwargs

    def transform(self) -> List[Sample]:
        """Transforms the sample data based on the implemented tests measure.

        Args:
            sample (Sample): The input data to be transformed.
            **kwargs: Additional arguments to be passed to the tests measure.

        Returns:
            Sample: The transformed data based on the implemented
            tests measure.

        """
        all_samples = []
        for test_name, params in self.tests.items():
            transformed_samples = self.supported_tests[test_name].transform(
                params=params, **self.kwargs
            )
            all_samples.extend(transformed_samples)
        return all_samples

    @classmethod
    async def run(
        cls, sample_list: List[Sample], model: ModelAPI, **kwargs
    ) -> List[Sample]:
        """Runs the model performance

        Args:
            sample_list (List[Sample]): The input data to be transformed.
            model (ModelAPI): The model to be used for evaluation.
            **kwargs: Additional arguments to be passed to the model performance

        Returns:
            List[Sample]: The transformed data based on the implemented model performance

        """
        supported_tests = cls.available_tests()
        tasks = []
        for test_name, samples in sample_list.items():
            out = await supported_tests[test_name].async_run(samples, model, **kwargs)
            if isinstance(out, list):
                tasks.extend(out)
            else:
                tasks.append(out)

        return tasks

    @classmethod
    def available_tests(cls) -> Dict[str, str]:
        """Returns the available model performance

        Returns:
            Dict[str, str]: The available model performance

        """
        tests = {
            j: i
            for i in BasePerformance.__subclasses__()
            for j in (i.alias_name if isinstance(i.alias_name, list) else [i.alias_name])
        }
        return tests


class SecurityTestFactory(ITests):

    """Factory class for the security tests"""

    alias_name = "security"

    def __init__(self, data_handler: List[Sample], tests: Dict = None, **kwargs) -> None:
        self.supported_tests = self.available_tests()
        self.data_handler = data_handler
        self.tests = tests
        self.kwargs = kwargs

    def transform(self) -> List[Sample]:
        all_samples = []
        for test_name, params in self.tests.items():
            transformed_samples = self.supported_tests[test_name].transform(
                self.data_handler, **self.kwargs
            )
            all_samples.extend(transformed_samples)
        return all_samples

    @classmethod
    async def run(
        cls, sample_list: List[Sample], model: ModelAPI, **kwargs
    ) -> List[Sample]:
        supported_tests = cls.available_tests()
        tasks = []
        for test_name, samples in sample_list.items():
            out = await supported_tests[test_name].async_run(samples, model, **kwargs)
            if isinstance(out, list):
                tasks.extend(out)
            else:
                tasks.append(out)

        return tasks

    @classmethod
    def available_tests(cls) -> Dict[str, str]:
        tests = {
            j: i
            for i in BaseSecurity.__subclasses__()
            for j in (i.alias_name if isinstance(i.alias_name, list) else [i.alias_name])
        }
        return tests


class ClinicalTestFactory(ITests):
    """Factory class for the clinical tests"""

    alias_name = "clinical"
    supported_tasks = [
        "clinical",
        "text-generation",
    ]

    def __init__(self, data_handler: List[Sample], tests: Dict = None, **kwargs) -> None:
        """Initializes the ClinicalTestFactory"""

        self.data_handler = data_handler
        self.tests = tests
        self.kwargs = kwargs

    def transform(self) -> List[Sample]:
        """Nothing to use transform for no longer to generating testcases.

        Returns:
            Empty list

        """
        for sample in self.data_handler:
            sample.test_type = "demographic-bias"
            sample.category = "clinical"
        return self.data_handler

    @classmethod
    async def run(
        cls, sample_list: List[Sample], model: ModelAPI, **kwargs
    ) -> List[Sample]:
        """Runs the clinical tests

        Args:
            sample_list (List[Sample]): The input data to be transformed.
            model (ModelAPI): The model to be used for evaluation.
            **kwargs: Additional arguments to be passed to the clinical tests

        Returns:
            List[Sample]: The transformed data based on the implemented clinical tests

        """
        task = asyncio.create_task(cls.async_run(sample_list, model, **kwargs))
        return task

    @classmethod
    def available_tests(cls) -> Dict[str, str]:
        """Returns the empty dict, no clinical tests

        Returns:
            Dict[str, str]: Empty dict, no clinical tests
        """
        return {"demographic-bias": cls}

    async def async_run(sample_list: List[Sample], model: ModelAPI, *args, **kwargs):
        """Runs the clinical tests

        Args:
            sample_list (List[Sample]): The input data to be transformed.
            model (ModelAPI): The model to be used for evaluation.
            **kwargs: Additional arguments to be passed to the clinical tests

        Returns:
            List[Sample]: The transformed data based on the implemented clinical tests@

        """
        progress = kwargs.get("progress_bar", False)
        for sample in sample_list["demographic-bias"]:
            if sample.state != "done":
                if hasattr(sample, "run"):
                    sample_status = sample.run(model, **kwargs)
                    if sample_status:
                        sample.state = "done"
            if progress:
                progress.update(1)
        return sample_list["demographic-bias"]


class DisinformationTestFactory(ITests):
    """Factory class for disinformation test"""

    alias_name = "disinformation"
    supported_tasks = [
        "disinformation",
        "text-generation",
    ]

    def __init__(self, data_handler: List[Sample], tests: Dict = None, **kwargs) -> None:
        self.data_handler = data_handler
        self.tests = tests
        self.kwargs = kwargs

    def transform(self) -> List[Sample]:
        for sample in self.data_handler:
            sample.test_type = "narrative_wedging"
            sample.category = "disinformation"

        return self.data_handler

    @classmethod
    async def run(
        cls, sample_list: List[Sample], model: ModelAPI, **kwargs
    ) -> List[Sample]:
        task = asyncio.create_task(cls.async_run(sample_list, model, **kwargs))
        return task

    @classmethod
    def available_tests(cls) -> Dict[str, str]:
        return {"narrative_wedging": cls}

    async def async_run(sample_list: List[Sample], model: ModelAPI, *args, **kwargs):
        progress = kwargs.get("progress_bar", False)
        for sample in sample_list["narrative_wedging"]:
            if sample.state != "done":
                if hasattr(sample, "run"):
                    sample_status = sample.run(model, **kwargs)
                    if sample_status:
                        sample.state = "done"
            if progress:
                progress.update(1)
        return sample_list["narrative_wedging"]


class IdeologyTestFactory(ITests):
    """Factory class for the ideology tests"""

    alias_name = "ideology"
    supported_tasks = ["question_answering", "summarization"]

    def __init__(self, data_handler: List[Sample], tests: Dict = None, **kwargs) -> None:
        """Initializes the clinical tests"""

        self.data_handler = data_handler
        self.tests = tests
        self.kwargs = kwargs
        self.supported_tests = self.available_tests()

    def transform(self) -> List[Sample]:
        all_samples = []
        for test_name, params in self.tests.items():
            transformed_samples = self.supported_tests[test_name].transform(
                self.data_handler, **self.kwargs
            )
            all_samples.extend(transformed_samples)
        return all_samples

    @classmethod
    async def run(
        cls, sample_list: List[Sample], model: ModelAPI, **kwargs
    ) -> List[Sample]:
        """Runs the model performance

        Args:
            sample_list (List[Sample]): The input data to be transformed.
            model (ModelAPI): The model to be used for evaluation.
            **kwargs: Additional arguments to be passed to the model performance

        Returns:
            List[Sample]: The transformed data based on the implemented model performance

        """
        supported_tests = cls.available_tests()
        tasks = []
        for test_name, samples in sample_list.items():
            out = await supported_tests[test_name].async_run(samples, model, **kwargs)
            if isinstance(out, list):
                tasks.extend(out)
            else:
                tasks.append(out)
        return tasks

    @staticmethod
    def available_tests() -> Dict:
        """
        Get a dictionary of all available tests, with their names as keys and their corresponding classes as values.

        Returns:
            Dict: A dictionary of test names and classes.

        """

        tests = {
            j: i
            for i in BaseIdeology.__subclasses__()
            for j in (i.alias_name if isinstance(i.alias_name, list) else [i.alias_name])
        }
        return tests


class SensitivityTestFactory(ITests):
    """A class for performing Sensitivity tests on a given dataset.

    This class provides functionality to perform sensitivity tests on a given dataset
    using various test configurations.

    Attributes:
        alias_name (str): A string representing the alias name for this test factory.

    """

    alias_name = "sensitivity"

    def __init__(self, data_handler: List[Sample], tests: Dict = None, **kwargs) -> None:
        """Initialize a new SensitivityTestFactory instance.

        Args:
            data_handler (List[Sample]): A list of `Sample` objects representing the input dataset.
            tests (Optional[Dict]): A dictionary of test names and corresponding parameters (default is None).
            **kwargs: Additional keyword arguments.

        Raises:
            ValueError: If the `tests` argument is not a dictionary.

        """

        self.supported_tests = self.available_tests()
        self._data_handler = data_handler
        self.tests = tests
        self.kwargs = kwargs

        if not isinstance(self.tests, dict):
            raise ValueError(Errors.E048())

        if len(self.tests) == 0:
            self.tests = self.supported_tests

        not_supported_tests = set(self.tests) - set(self.supported_tests)
        if len(not_supported_tests) > 0:
            raise ValueError(
                Errors.E049(
                    not_supported_tests=not_supported_tests,
                    supported_tests=list(self.supported_tests.keys()),
                )
            )

    def transform(self) -> List[Sample]:
        """Run the sensitivity test and return the resulting `Sample` objects.

        Returns:
            List[Sample]: A list of `Sample` objects representing the resulting dataset after running the sensitivity test.

        """
        all_samples = []
        no_transformation_applied_tests = {}
        tests_copy = self.tests.copy()
        for test_name, params in tests_copy.items():
            if TestFactory.is_augment:
                data_handler_copy = [x.copy() for x in self._data_handler]
            else:
                data_handler_copy = [x.copy() for x in self._data_handler]

            test_func = self.supported_tests[test_name].transform

            _ = [
                sample.transform(
                    test_func,
                    params.get("parameters", {}),
                )
                if hasattr(sample, "transform")
                else sample
                for sample in data_handler_copy
            ]
            transformed_samples = data_handler_copy

            new_transformed_samples, removed_samples_tests = filter_unique_samples(
                TestFactory.task.category, transformed_samples, test_name
            )
            all_samples.extend(new_transformed_samples)

            no_transformation_applied_tests.update(removed_samples_tests)

        if no_transformation_applied_tests:
            warning_message = Warnings._W009
            for test, count in no_transformation_applied_tests.items():
                warning_message += Warnings._W010.format(
                    test=test, count=count, total_sample=len(self._data_handler)
                )

            logging.warning(warning_message)

        return all_samples

    @staticmethod
    def available_tests() -> dict:
        """
        Get a dictionary of all available tests, with their names as keys and their corresponding classes as values.

        Returns:
            dict: A dictionary of test names and classes.
        """
        tests = {
            j: i
            for i in BaseSensitivity.__subclasses__()
            for j in (i.alias_name if isinstance(i.alias_name, list) else [i.alias_name])
        }
        return tests


class StereoTypeFactory(ITests):
    """Factory class for the crows-pairs or wino-bias tests"""

    alias_name = "stereotype"
    supported_tasks = [
        "wino-bias",
        "crows-pairs",
        "fill-mask",
        "question-answering",
    ]

    def __init__(self, data_handler: List[Sample], tests: Dict = None, **kwargs) -> None:
        """Initializes the crows-pairs or wino-bias tests"""

        self.data_handler = data_handler
        self.tests = tests
        self.kwargs = kwargs

    def transform(self) -> List[Sample]:
        """Nothing to use transform for no longer to generating testcases.

        Returns:
            Testcases List

        """
        for sample in self.data_handler:
            if sample.test_type == "crows-pairs":
                if "diff_threshold" in self.tests["crows-pairs"].keys():
                    sample.diff_threshold = self.tests["crows-pairs"]["diff_threshold"]
                if "filter_threshold" in self.tests["crows-pairs"].keys():
                    sample.filter_threshold = self.tests["crows-pairs"][
                        "filter_threshold"
                    ]
            else:
                if "diff_threshold" in self.tests["wino-bias"].keys():
                    sample.diff_threshold = self.tests["wino-bias"]["diff_threshold"]

        return self.data_handler

    @classmethod
    async def run(
        cls, sample_list: List[Sample], model: ModelAPI, **kwargs
    ) -> List[Sample]:
        """Runs the crows-pairs or wino-bias  tests

        Args:
            sample_list (List[Sample]): The input data to be transformed.
            model (ModelAPI): The model to be used for evaluation.
            **kwargs: Additional arguments to be passed to the crows-pairs or wino-bias tests

        Returns:
            List[Sample]: The transformed data based on the implemented crows-pairs or wino-bias tests

        """
        task = asyncio.create_task(cls.async_run(sample_list, model, **kwargs))
        return task

    @classmethod
    def available_tests(cls) -> Dict[str, str]:
        """Returns the empty dict, no crows-pairs or wino-bias tests

        Returns:
            Dict[str, str]: Empty dict, no crows-pairs or wino-bias tests
        """

        return {"crows-pairs": cls, "wino-bias": cls}

    @staticmethod
    async def async_run(sample_list: List[Sample], model: ModelAPI, *args, **kwargs):
        """Runs the crows-pairs or wino-bias tests

        Args:
            sample_list (List[Sample]): The input data to be transformed.
            model (ModelAPI): The model to be used for evaluation.
            **kwargs: Additional arguments to be passed to the crows-pairs or wino-bias tests

        Returns:
            List[Sample]: The transformed data based on the implemented crows-pairs or wino-biastests

        """
        progress = kwargs.get("progress_bar", False)
        for key, value in sample_list.items():
            if key == "crows-pairs":
                for sample in value:
                    if sample.state != "done":
                        if hasattr(sample, "run"):
                            sample_status = sample.run(model, **kwargs)
                            if sample_status:
                                sample.state = "done"
                    if progress:
                        progress.update(1)

                sample_list["crows-pairs"] = [
                    x
                    for x in sample_list["crows-pairs"]
                    if (
                        x.mask1_score > x.filter_threshold
                        or x.mask2_score > x.filter_threshold
                    )
                ]
                return sample_list["crows-pairs"]
        else:
            for sample in value:
                if sample.state != "done":
                    if hasattr(sample, "run"):
                        sample_status = sample.run(model, **kwargs)
                        if sample_status:
                            sample.state = "done"
                if progress:
                    progress.update(1)

            return sample_list["wino-bias"]


class StereoSetTestFactory(ITests):
    """Factory class for the StereoSet tests"""

    alias_name = "stereoset"
    supported_tasks = [
        "stereoset",
        "question-answering",
    ]

    def __init__(self, data_handler: List[Sample], tests: Dict = None, **kwargs) -> None:
        """Initializes the stereoset tests"""

        self.data_handler = data_handler
        self.tests = tests
        self.kwargs = kwargs

    def transform(self) -> List[Sample]:
        """Nothing to use transform for no longer to generating testcases.

        Returns:
            List of testcase

        """
        for s in self.data_handler:
            s.diff_threshold = (
                self.tests[s.test_type]["diff_threshold"]
                if "diff_threshold" in self.tests[s.test_type]
                else s.diff_threshold
            )
        return self.data_handler

    @classmethod
    async def run(
        cls, sample_list: List[Sample], model: ModelAPI, **kwargs
    ) -> List[Sample]:
        """Runs the stereoset tests

        Args:
            sample_list (List[Sample]): The input data to be transformed.
            model (ModelAPI): The model to be used for evaluation.
            **kwargs: Additional arguments to be passed to the stereoset tests

        Returns:
            List[Sample]: The transformed data based on the implemented stereoset tests

        """
        task = asyncio.create_task(cls.async_run(sample_list, model, **kwargs))
        return task

    @classmethod
    def available_tests(cls) -> Dict[str, str]:
        """Returns the empty dict, no stereoset tests

        Returns:
            Dict[str, str]: Empty dict, no stereoset tests
        """
        return {"intrasentence": cls, "intersentence": cls}

    @staticmethod
    async def async_run(sample_list: List[Sample], model: ModelAPI, *args, **kwargs):
        """Runs the StereoSet tests

        Args:
            sample_list (List[Sample]): The input data to be transformed.
            model (ModelAPI): The model to be used for evaluation.
            **kwargs: Additional arguments to be passed to the StereoSet tests

        Returns:
            List[Sample]: The transformed data based on the implemented crows-pairs tests

        """
        progress = kwargs.get("progress_bar", False)
        for sample in sample_list["intersentence"]:
            if sample.state != "done":
                if hasattr(sample, "run"):
                    sample_status = sample.run(model, **kwargs)
                    if sample_status:
                        sample.state = "done"
            if progress:
                progress.update(1)

        for sample in sample_list["intrasentence"]:
            if sample.state != "done":
                if hasattr(sample, "run"):
                    sample_status = sample.run(model, **kwargs)
                    if sample_status:
                        sample.state = "done"
            if progress:
                progress.update(1)

        return sample_list["intersentence"] + sample_list["intrasentence"]


class LegalTestFactory(ITests):
    """Factory class for the legal"""

    alias_name = "legal"
    supported_tasks = ["legal", "question-answering"]

    def __init__(self, data_handler: List[Sample], tests: Dict = None, **kwargs) -> None:
        """Initializes the legal tests"""

        self.data_handler = data_handler
        self.tests = tests
        self.kwargs = kwargs

    def transform(self) -> List[Sample]:
        """Nothing to use transform for no longer to generating testcases.

        Returns:
            Empty list

        """
        for sample in self.data_handler:
            sample.test_type = "legal-support"
            sample.category = "legal"
        return self.data_handler

    @classmethod
    async def run(
        cls, sample_list: List[Sample], model: ModelAPI, **kwargs
    ) -> List[Sample]:
        """Runs the legal tests

        Args:
            sample_list (List[Sample]): The input data to be transformed.
            model (ModelAPI): The model to be used for evaluation.
            **kwargs: Additional arguments to be passed to the wino-bias tests

        Returns:
            List[Sample]: The transformed data based on the implemented legal tests

        """
        task = asyncio.create_task(cls.async_run(sample_list, model, **kwargs))
        return task

    @classmethod
    def available_tests(cls) -> Dict[str, str]:
        """Returns the empty dict, no legal tests

        Returns:
            Dict[str, str]: Empty dict, no legal tests
        """
        return {"legal-support": cls}

    async def async_run(sample_list: List[Sample], model: ModelAPI, *args, **kwargs):
        """Runs the legal tests

        Args:
            sample_list (List[Sample]): The input data to be transformed.
            model (ModelAPI): The model to be used for evaluation.
            **kwargs: Additional arguments to be passed to the legal tests

        Returns:
            List[Sample]: The transformed data based on the implemented legal tests

        """
        progress = kwargs.get("progress_bar", False)
        for sample in sample_list["legal-support"]:
            if sample.state != "done":
                if hasattr(sample, "run"):
                    sample_status = sample.run(model, **kwargs)
                    if sample_status:
                        sample.state = "done"
            if progress:
                progress.update(1)
        return sample_list["legal-support"]


class FactualityTestFactory(ITests):
    """Factory class for factuality test"""

    alias_name = "factuality"
    supported_tasks = ["factuality", "question-answering"]

    def __init__(self, data_handler: List[Sample], tests: Dict = None, **kwargs) -> None:
        """Initializes the FactualityTestFactory"""
        self.data_handler = data_handler
        self.tests = tests
        self.kwargs = kwargs

    def transform(self) -> List[Sample]:
        """Nothing to use transform for no longer to generating testcases.

        Returns:
            Empty list

        """
        for sample in self.data_handler:
            sample.test_type = "order_bias"
            sample.category = "factuality"

        return self.data_handler

    @classmethod
    async def run(
        cls, sample_list: List[Sample], model: ModelAPI, **kwargs
    ) -> List[Sample]:
        """Runs factuality tests

        Args:
            sample_list (list[Sample]): A list of Sample objects to be tested.
            model (ModelAPI): The model to be used for evaluation.
            **kwargs: Additional keyword arguments.

        Returns:
            list[Sample]: A list of Sample objects with test results.

        """
        task = asyncio.create_task(cls.async_run(sample_list, model, **kwargs))
        return task

    @classmethod
    def available_tests(cls) -> Dict[str, str]:
        """Retrieves available factuality test types.

        Returns:
            dict: A dictionary mapping test names to their corresponding classes.

        """
        return {"order_bias": cls}

    async def async_run(sample_list: List[Sample], model: ModelAPI, *args, **kwargs):
        """Runs factuality tests

        Args:
            sample_list (list[Sample]): A list of Sample objects to be tested.
            model (ModelAPI): The model to be used for testing.
            *args: Additional positional arguments.
            **kwargs: Additional keyword arguments.

        Returns:
            list[Sample]: A list of Sample objects with test results.

        """
        progress = kwargs.get("progress_bar", False)
        for sample in sample_list["order_bias"]:
            if sample.state != "done":
                if hasattr(sample, "run"):
                    sample_status = sample.run(model, **kwargs)
                    if sample_status:
                        sample.state = "done"
            if progress:
                progress.update(1)
        return sample_list["order_bias"]


class SycophancyTestFactory(ITests):
    """A class for conducting Sycophancy tests on a given dataset.

    This class provides comprehensive functionality for conducting Sycophancy tests
    on a provided dataset using various configurable test scenarios.

    Attributes:
        alias_name (str): A string representing the alias name for this test factory.

    """

    alias_name = "Sycophancy"
    supported_tasks = ["Sycophancy", "question-answering"]

    def __init__(self, data_handler: List[Sample], tests: Dict = None, **kwargs) -> None:
        """Initialize a new SycophancyTestFactory instance.

        Args:
            data_handler (List[Sample]): A list of `Sample` objects representing the input dataset.
            tests (Optional[Dict]): A dictionary of test names and corresponding parameters (default is None).
            **kwargs: Additional keyword arguments.

        Raises:
            ValueError: If the `tests` argument is not a dictionary.

        """
        self.supported_tests = self.available_tests()
        self._data_handler = data_handler
        self.tests = tests
        self.kwargs = kwargs

        if not isinstance(self.tests, dict):
            raise ValueError(Errors.E048())

        if len(self.tests) == 0:
            self.tests = self.supported_tests

        not_supported_tests = set(self.tests) - set(self.supported_tests)
        if len(not_supported_tests) > 0:
            raise ValueError(
                Errors.E049(
                    not_supported_tests=not_supported_tests,
                    supported_tests=list(self.supported_tests.keys()),
                )
            )

    def transform(self) -> List[Sample]:
        """Execute the Sycophancy test and return resulting `Sample` objects.

        Returns:
            List[Sample]: A list of `Sample` objects representing the resulting dataset
            after conducting the Sycophancy test.

        """
        all_samples = []
        tests_copy = self.tests.copy()
        for test_name, params in tests_copy.items():
            if TestFactory.is_augment:
                data_handler_copy = [x.copy() for x in self._data_handler]
            else:
                data_handler_copy = [x.copy() for x in self._data_handler]

            test_func = self.supported_tests[test_name].transform

            _ = [
                sample.transform(
                    test_func,
                    params.get("parameters", {}),
                )
                if hasattr(sample, "transform")
                else sample
                for sample in data_handler_copy
            ]
            transformed_samples = data_handler_copy

            for sample in transformed_samples:
                sample.test_type = test_name
            all_samples.extend(transformed_samples)
        return all_samples

    @staticmethod
    def available_tests() -> dict:
        """
        Retrieve a dictionary of all available tests, with their names as keys
        and their corresponding classes as values.

        Returns:
            dict: A dictionary of test names and classes.
        """
        tests = {
            j: i
            for i in BaseSycophancy.__subclasses__()
            for j in (i.alias_name if isinstance(i.alias_name, list) else [i.alias_name])
        }
        return tests


__all__ = [
=======
__all__ = [
    TestFactory,
>>>>>>> 9e91eef0
    RobustnessTestFactory,
    BiasTestFactory,
    RepresentationTestFactory,
    FairnessTestFactory,
    AccuracyTestFactory,
    ToxicityTestFactory,
<<<<<<< HEAD
    PerformanceTestFactory,
    SecurityTestFactory,
    ClinicalTestFactory,
    DisinformationTestFactory,
    IdeologyTestFactory,
    SensitivityTestFactory,
    StereoTypeFactory,
    StereoSetTestFactory,
    LegalTestFactory,
    FactualityTestFactory,
    SycophancyTestFactory,
    GrammarTestFactory,
    SafetyTestFactory,
=======
    SecurityTestFactory,
    PerformanceTestFactory,
    IdeologyTestFactory,
    SensitivityTestFactory,
    StereoSetTestFactory,
    StereoTypeTestFactory,
    LegalTestFactory,
    DisinformationTestFactory,
    ClinicalTestFactory,
    FactualityTestFactory,
    SycophancyTestFactory,
    GrammarTestFactory,
>>>>>>> 9e91eef0
]<|MERGE_RESOLUTION|>--- conflicted
+++ resolved
@@ -1,49 +1,4 @@
 import nest_asyncio
-<<<<<<< HEAD
-import pandas as pd
-
-from langtest.transform.performance import BasePerformance
-from langtest.transform.security import BaseSecurity
-
-from .accuracy import BaseAccuracy
-from .bias import BaseBias
-from .fairness import BaseFairness
-from .representation import BaseRepresentation
-from .robustness import BaseRobustness
-from .toxicity import BaseToxicity
-from .ideology import BaseIdeology
-from .sensitivity import BaseSensitivity
-from .sycophancy import BaseSycophancy
-from .constants import (
-    A2B_DICT,
-    asian_names,
-    black_names,
-    country_economic_dict,
-    female_pronouns,
-    hispanic_names,
-    inter_racial_names,
-    male_pronouns,
-    native_american_names,
-    neutral_pronouns,
-    religion_wise_names,
-    white_names,
-)
-from .utils import get_substitution_names, create_terminology, filter_unique_samples
-from ..modelhandler import ModelAPI
-from ..utils.custom_types.sample import (
-    NERSample,
-    QASample,
-    SequenceClassificationSample,
-    Sample,
-)
-from ..utils.custom_types.helpers import default_user_prompt
-from langtest.transform.base import ITests, TestFactory
-from langtest.transform.grammar import GrammarTestFactory
-from langtest.transform.safety import SafetyTestFactory
-from ..errors import Errors, Warnings
-from ..logger import logger as logging
-=======
->>>>>>> 9e91eef0
 
 from langtest.transform.base import TestFactory
 from langtest.transform.performance import PerformanceTestFactory
@@ -65,1971 +20,20 @@
 from langtest.transform.factuality import FactualityTestFactory
 from langtest.transform.sycophancy import SycophancyTestFactory
 from langtest.transform.grammar import GrammarTestFactory
+from langtest.transform.safety import SafetyTestFactory
 
 # Fixing the asyncio event loop
 nest_asyncio.apply()
 
 
-<<<<<<< HEAD
-class RobustnessTestFactory(ITests):
-    """
-    A class for performing robustness tests on a given dataset.
-    """
-
-    alias_name = "robustness"
-
-    def __init__(self, data_handler: List[Sample], tests: Dict = None, **kwargs) -> None:
-        """
-        Initializes a new instance of the `Robustness` class.
-
-        Args:
-            data_handler (List[Sample]):
-                A list of `Sample` objects representing the input dataset.
-            tests Optional[Dict]:
-                A dictionary of test names and corresponding parameters (default is None).
-        """
-        self.supported_tests = self.available_tests()
-        self._data_handler = data_handler
-        self.tests = tests
-        self.kwargs = kwargs
-
-        if not isinstance(self.tests, dict):
-            raise ValueError(Errors.E048())
-
-        if len(self.tests) == 0:
-            self.tests = self.supported_tests
-
-        not_supported_tests = set(self.tests) - set(self.supported_tests)
-        if len(not_supported_tests) > 0:
-            raise ValueError(
-                Errors.E049(
-                    not_supported_tests=not_supported_tests,
-                    supported_tests=list(self.supported_tests.keys()),
-                )
-            )
-
-        if "swap_entities" in self.tests:
-            # TODO: check if we can get rid of pandas here
-            raw_data: List[Sample] = self.kwargs.get("raw_data", self._data_handler)
-            df = pd.DataFrame(
-                {
-                    "text": [sample.original for sample in raw_data],
-                    "label": [
-                        [i.entity for i in sample.expected_results.predictions]
-                        for sample in raw_data
-                    ],
-                }
-            )
-            params = self.tests["swap_entities"]
-            if len(params.get("parameters", {}).get("terminology", {})) == 0:
-                params["parameters"] = {}
-                params["parameters"]["terminology"] = create_terminology(df)
-                params["parameters"]["labels"] = df.label.tolist()
-
-        if "american_to_british" in self.tests:
-            self.tests["american_to_british"]["parameters"] = {}
-            self.tests["american_to_british"]["parameters"]["accent_map"] = A2B_DICT
-
-        if "british_to_american" in self.tests:
-            self.tests["british_to_american"]["parameters"] = {}
-            self.tests["british_to_american"]["parameters"]["accent_map"] = {
-                v: k for k, v in A2B_DICT.items()
-            }
-
-        self._data_handler = data_handler
-
-    def transform(self) -> List[Sample]:
-        """
-        Runs the robustness test and returns the resulting `Sample` objects.
-
-        Returns:
-            List[Sample]
-                A list of `Sample` objects representing the resulting dataset after running the robustness test.
-        """
-        all_samples = []
-        no_transformation_applied_tests = {}
-        tests_copy = self.tests.copy()
-        for test_name, params in tests_copy.items():
-            if TestFactory.is_augment:
-                data_handler_copy = [x.copy() for x in self._data_handler]
-            elif test_name in ["swap_entities"]:
-                data_handler_copy = [x.copy() for x in self.kwargs.get("raw_data", [])]
-            else:
-                data_handler_copy = [x.copy() for x in self._data_handler]
-
-            test_func = self.supported_tests[test_name].transform
-
-            if (
-                TestFactory.task in ("question-answering", "summarization")
-                and test_name != "multiple_perturbations"
-            ):
-                _ = [
-                    sample.transform(
-                        test_func,
-                        params.get("parameters", {}),
-                        prob=params.pop("prob", 1.0),
-                    )
-                    if hasattr(sample, "transform")
-                    else sample
-                    for sample in data_handler_copy
-                ]
-                transformed_samples = data_handler_copy
-
-            elif test_name == "multiple_perturbations" and TestFactory.task in (
-                "question-answering",
-                "summarization",
-            ):
-                transformed_samples = []
-                prob = params.pop("prob", 1.0)
-                for key, perturbations in params.items():
-                    if key.startswith("perturbations"):
-                        perturbation_number = key[len("perturbations") :]
-
-                        if "american_to_british" in perturbations:
-                            self.tests.setdefault("american_to_british", {})[
-                                "parameters"
-                            ] = {"accent_map": A2B_DICT}
-
-                        if "british_to_american" in perturbations:
-                            self.tests.setdefault("british_to_american", {})[
-                                "parameters"
-                            ] = {"accent_map": {v: k for k, v in A2B_DICT.items()}}
-                        _ = [
-                            sample.transform(
-                                func=test_func,
-                                params=self.tests,
-                                prob=prob,
-                                perturbations=perturbations,
-                            )
-                            if hasattr(sample, "transform")
-                            else sample
-                            for sample in data_handler_copy
-                        ]
-                        transformed_samples_perturbation = copy.deepcopy(
-                            data_handler_copy
-                        )  # Create a deep copy
-                        if perturbation_number != "":
-                            test_type = "-".join(
-                                str(perturbation)
-                                if not isinstance(perturbation, dict)
-                                else next(iter(perturbation))
-                                for perturbation in perturbations
-                            )
-                            for sample in transformed_samples_perturbation:
-                                sample.test_type = test_type
-
-                        transformed_samples.extend(transformed_samples_perturbation)
-                    elif key != "min_pass_rate":
-                        raise ValueError(Errors.E050(key=key))
-
-            elif (
-                test_name == "multiple_perturbations"
-                and TestFactory.task == "text-classification"
-            ):
-                transformed_samples = []
-                prob = params.pop("prob", 1.0)
-                for key, perturbations in params.items():
-                    if key.startswith("perturbations"):
-                        perturbation_number = key[len("perturbations") :]
-
-                        if "american_to_british" in perturbations:
-                            self.tests.setdefault("american_to_british", {})[
-                                "parameters"
-                            ] = {"accent_map": A2B_DICT}
-
-                        if "british_to_american" in perturbations:
-                            self.tests.setdefault("british_to_american", {})[
-                                "parameters"
-                            ] = {"accent_map": {v: k for k, v in A2B_DICT.items()}}
-
-                        transformed_samples_perturbation = test_func(
-                            data_handler_copy,
-                            perturbations,
-                            prob=prob,
-                            config=self.tests,
-                        )
-
-                        if perturbation_number != "":
-                            test_type = "-".join(
-                                str(perturbation)
-                                if not isinstance(perturbation, dict)
-                                else next(iter(perturbation))
-                                for perturbation in perturbations
-                            )
-                            for sample in transformed_samples_perturbation:
-                                sample.test_type = test_type
-                        transformed_samples.extend(transformed_samples_perturbation)
-
-                    elif key not in ("min_pass_rate", "prob"):
-                        raise ValueError(Errors.E050(key=key))
-
-            elif test_name == "multiple_perturbations" and TestFactory.task == "ner":
-                raise ValueError(Errors.E051())
-
-            else:
-                transformed_samples = test_func(
-                    data_handler_copy,
-                    **params.get("parameters", {}),
-                    prob=params.pop("prob", 1.0),
-                )
-            new_transformed_samples, removed_samples_tests = filter_unique_samples(
-                TestFactory.task, transformed_samples, test_name
-            )
-            all_samples.extend(new_transformed_samples)
-
-            no_transformation_applied_tests.update(removed_samples_tests)
-
-        if no_transformation_applied_tests:
-            warning_message = Warnings._W009
-            for test, count in no_transformation_applied_tests.items():
-                warning_message += Warnings._W010.format(
-                    test=test, count=count, total_sample=len(self._data_handler)
-                )
-
-            logging.warning(warning_message)
-
-        return all_samples
-
-    @staticmethod
-    def available_tests() -> dict:
-        """
-        Get a dictionary of all available tests, with their names as keys and their corresponding classes as values.
-
-        Returns:
-            dict: A dictionary of test names and classes.
-        """
-        tests = {
-            j: i
-            for i in BaseRobustness.__subclasses__()
-            for j in (i.alias_name if isinstance(i.alias_name, list) else [i.alias_name])
-        }
-        return tests
-
-
-class BiasTestFactory(ITests):
-    """
-    A class for performing bias tests on a given dataset.
-    """
-
-    alias_name = "bias"
-
-    def __init__(self, data_handler: List[Sample], tests: Dict = None, **kwargs) -> None:
-        self.supported_tests = self.available_tests()
-        self._data_handler = data_handler
-        self.tests = tests
-        self.kwargs = kwargs
-
-        if not isinstance(self.tests, dict):
-            raise ValueError(Errors.E048())
-
-        if len(self.tests) == 0:
-            self.tests = self.supported_tests
-
-        not_supported_tests = set(self.tests) - set(self.supported_tests)
-        if len(not_supported_tests) > 0:
-            raise ValueError(
-                Errors.E049(
-                    not_supported_tests=not_supported_tests,
-                    supported_tests=list(self.supported_tests.keys()),
-                )
-            )
-
-        if "replace_to_male_pronouns" in self.tests:
-            self.tests["replace_to_male_pronouns"]["parameters"] = {}
-            self.tests["replace_to_male_pronouns"]["parameters"][
-                "pronouns_to_substitute"
-            ] = [
-                item for sublist in list(female_pronouns.values()) for item in sublist
-            ] + [
-                item for sublist in list(neutral_pronouns.values()) for item in sublist
-            ]
-            self.tests["replace_to_male_pronouns"]["parameters"]["pronoun_type"] = "male"
-
-        if "replace_to_female_pronouns" in self.tests:
-            self.tests["replace_to_female_pronouns"]["parameters"] = {}
-            self.tests["replace_to_female_pronouns"]["parameters"][
-                "pronouns_to_substitute"
-            ] = [item for sublist in list(male_pronouns.values()) for item in sublist] + [
-                item for sublist in list(neutral_pronouns.values()) for item in sublist
-            ]
-            self.tests["replace_to_female_pronouns"]["parameters"][
-                "pronoun_type"
-            ] = "female"
-
-        if "replace_to_neutral_pronouns" in self.tests:
-            self.tests["replace_to_neutral_pronouns"]["parameters"] = {}
-            self.tests["replace_to_neutral_pronouns"]["parameters"][
-                "pronouns_to_substitute"
-            ] = [
-                item for sublist in list(female_pronouns.values()) for item in sublist
-            ] + [
-                item for sublist in list(male_pronouns.values()) for item in sublist
-            ]
-            self.tests["replace_to_neutral_pronouns"]["parameters"][
-                "pronoun_type"
-            ] = "neutral"
-
-        for income_level in [
-            "Low-income",
-            "Lower-middle-income",
-            "Upper-middle-income",
-            "High-income",
-        ]:
-            economic_level = income_level.replace("-", "_").lower()
-            if f"replace_to_{economic_level}_country" in self.tests:
-                countries_to_exclude = [
-                    v for k, v in country_economic_dict.items() if k != income_level
-                ]
-                self.tests[f"replace_to_{economic_level}_country"]["parameters"] = {}
-                self.tests[f"replace_to_{economic_level}_country"]["parameters"][
-                    "country_names_to_substitute"
-                ] = get_substitution_names(countries_to_exclude)
-                self.tests[f"replace_to_{economic_level}_country"]["parameters"][
-                    "chosen_country_names"
-                ] = country_economic_dict[income_level]
-
-        for religion in religion_wise_names.keys():
-            if f"replace_to_{religion.lower()}_names" in self.tests:
-                religion_to_exclude = [
-                    v for k, v in religion_wise_names.items() if k != religion
-                ]
-                self.tests[f"replace_to_{religion.lower()}_names"]["parameters"] = {}
-                self.tests[f"replace_to_{religion.lower()}_names"]["parameters"][
-                    "names_to_substitute"
-                ] = get_substitution_names(religion_to_exclude)
-                self.tests[f"replace_to_{religion.lower()}_names"]["parameters"][
-                    "chosen_names"
-                ] = religion_wise_names[religion]
-
-        ethnicity_first_names = {
-            "white": white_names["first_names"],
-            "black": black_names["first_names"],
-            "hispanic": hispanic_names["first_names"],
-            "asian": asian_names["first_names"],
-        }
-        for ethnicity in ["white", "black", "hispanic", "asian"]:
-            test_key = f"replace_to_{ethnicity}_firstnames"
-            if test_key in self.tests:
-                self.tests[test_key]["parameters"] = {}
-                self.tests[test_key]["parameters"] = {
-                    "names_to_substitute": sum(
-                        [
-                            ethnicity_first_names[e]
-                            for e in ethnicity_first_names
-                            if e != ethnicity
-                        ],
-                        [],
-                    ),
-                    "chosen_ethnicity_names": ethnicity_first_names[ethnicity],
-                }
-
-        ethnicity_last_names = {
-            "white": white_names["last_names"],
-            "black": black_names["last_names"],
-            "hispanic": hispanic_names["last_names"],
-            "asian": asian_names["last_names"],
-            "native_american": native_american_names["last_names"],
-            "inter_racial": inter_racial_names["last_names"],
-        }
-        for ethnicity in [
-            "white",
-            "black",
-            "hispanic",
-            "asian",
-            "native_american",
-            "inter_racial",
-        ]:
-            test_key = f"replace_to_{ethnicity}_lastnames"
-            if test_key in self.tests:
-                self.tests[test_key]["parameters"] = {}
-                self.tests[test_key]["parameters"] = {
-                    "names_to_substitute": sum(
-                        [
-                            ethnicity_last_names[e]
-                            for e in ethnicity_last_names
-                            if e != ethnicity
-                        ],
-                        [],
-                    ),
-                    "chosen_ethnicity_names": ethnicity_last_names[ethnicity],
-                }
-
-    def transform(self) -> List[Sample]:
-        """
-        Runs the bias test and returns the resulting `Sample` objects.
-
-        Returns:
-            List[Sample]
-                A list of `Sample` objects representing the resulting dataset after running the bias test.
-        """
-        all_samples = []
-        no_transformation_applied_tests = {}
-        for test_name, params in self.tests.items():
-            data_handler_copy = [x.copy() for x in self._data_handler]
-
-            transformed_samples = self.supported_tests[test_name].transform(
-                data_handler_copy, **params.get("parameters", {})
-            )
-
-            new_transformed_samples, removed_samples_tests = filter_unique_samples(
-                TestFactory.task, transformed_samples, test_name
-            )
-            all_samples.extend(new_transformed_samples)
-
-            no_transformation_applied_tests.update(removed_samples_tests)
-
-        if no_transformation_applied_tests:
-            warning_message = Warnings._W009
-            for test, count in no_transformation_applied_tests.items():
-                warning_message += Warnings._W010.format(
-                    test=test, count=count, total_sample=len(self._data_handler)
-                )
-
-            logging.warning(warning_message)
-
-        return all_samples
-
-    @staticmethod
-    def available_tests() -> Dict:
-        """
-        Get a dictionary of all available tests, with their names as keys and their corresponding classes as values.
-
-        Returns:
-            Dict: A dictionary of test names and classes.
-
-        """
-
-        tests = {
-            j: i
-            for i in BaseBias.__subclasses__()
-            for j in (i.alias_name if isinstance(i.alias_name, list) else [i.alias_name])
-        }
-        return tests
-
-
-class RepresentationTestFactory(ITests):
-    """
-    A class for performing representation tests on a given dataset.
-    """
-
-    alias_name = "representation"
-
-    def __init__(self, data_handler: List[Sample], tests: Dict = None, **kwargs) -> None:
-        self.supported_tests = self.available_tests()
-        self._data_handler = data_handler
-        self.tests = tests
-        self.kwargs = kwargs
-
-        if not isinstance(self.tests, dict):
-            raise ValueError(Errors.E048())
-
-        if len(self.tests) == 0:
-            self.tests = self.supported_tests
-
-        not_supported_tests = set(self.tests) - set(self.supported_tests)
-        if len(not_supported_tests) > 0:
-            raise ValueError(
-                Errors.E049(
-                    not_supported_tests=not_supported_tests,
-                    supported_tests=list(self.supported_tests.keys()),
-                )
-            )
-
-    def transform(self) -> List[Sample]:
-        """
-        Runs the representation test and returns the resulting `Sample` objects.
-
-        Returns:
-            List[Sample]:
-                A list of `Sample` objects representing the resulting dataset after running the representation test.
-        """
-        all_samples = []
-
-        for test_name, params in self.tests.items():
-            data_handler_copy = [x.copy() for x in self._data_handler]
-
-            transformed_samples = self.supported_tests[test_name].transform(
-                test_name, data_handler_copy, params
-            )
-
-            for sample in transformed_samples:
-                sample.test_type = test_name
-            all_samples.extend(transformed_samples)
-
-        return all_samples
-
-    @staticmethod
-    def available_tests() -> Dict:
-        """
-        Get a dictionary of all available tests, with their names as keys and their corresponding classes as values.
-
-        Returns:
-            Dict: A dictionary of test names and classes.
-        """
-        tests = {
-            j: i
-            for i in BaseRepresentation.__subclasses__()
-            for j in (i.alias_name if isinstance(i.alias_name, list) else [i.alias_name])
-        }
-        return tests
-
-
-class FairnessTestFactory(ITests):
-    """
-    A class for performing fairness tests on a given dataset.
-    """
-
-    alias_name = "fairness"
-    model_result = None
-
-    def __init__(self, data_handler: List[Sample], tests: Dict, **kwargs) -> None:
-        self.supported_tests = self.available_tests()
-        self._data_handler = data_handler
-        self.tests = tests
-        self.kwargs = kwargs
-
-        if not isinstance(self.tests, dict):
-            raise ValueError(Errors.E048())
-
-        if len(self.tests) == 0:
-            self.tests = self.supported_tests
-
-        not_supported_tests = set(self.tests) - set(self.supported_tests)
-        if len(not_supported_tests) > 0:
-            raise ValueError(
-                Errors.E049(
-                    not_supported_tests=not_supported_tests,
-                    supported_tests=list(self.supported_tests.keys()),
-                )
-            )
-
-    def transform(self) -> List[Sample]:
-        """
-        Runs the fairness test and returns the resulting `Sample` objects.
-
-        Returns:
-            List[Sample]:
-                A list of `Sample` objects representing the resulting dataset after running the fairness test.
-        """
-        all_samples = []
-
-        if self._data_handler[0].expected_results is None:
-            raise RuntimeError(Errors.E052(var="fairness"))
-
-        for test_name, params in self.tests.items():
-            transformed_samples = self.supported_tests[test_name].transform(
-                test_name, None, params
-            )
-
-            for sample in transformed_samples:
-                sample.test_type = test_name
-            all_samples.extend(transformed_samples)
-
-        return all_samples
-
-    @staticmethod
-    def available_tests() -> dict:
-        """
-        Get a dictionary of all available tests, with their names as keys and their corresponding classes as values.
-
-        Returns:
-            dict: A dictionary of test names and classes.
-        """
-        tests = {
-            j: i
-            for i in BaseFairness.__subclasses__()
-            for j in (i.alias_name if isinstance(i.alias_name, list) else [i.alias_name])
-        }
-        return tests
-
-    @classmethod
-    def run(
-        cls,
-        sample_list: Dict[str, List[Sample]],
-        model: ModelAPI,
-        raw_data: List[Sample],
-        **kwargs,
-    ):
-        """
-        Runs the fairness tests on the given model and dataset.
-
-        Args:
-            sample_list (Dict[str, List[Sample]]): A dictionary of test names and corresponding `Sample` objects.
-            model (ModelAPI): The model to be tested.
-            raw_data (List[Sample]): The raw dataset.
-
-        """
-        raw_data_copy = [x.copy() for x in raw_data]
-        grouped_label = {}
-        grouped_data = cls.get_gendered_data(raw_data_copy)
-        for gender, data in grouped_data.items():
-            if len(data) == 0:
-                grouped_label[gender] = [[], []]
-            else:
-                if isinstance(data[0], NERSample):
-
-                    def predict_ner(sample: Sample):
-                        prediction = model.predict(sample.original)
-                        sample.actual_results = prediction
-                        sample.gender = gender
-                        return prediction
-
-                    X_test = pd.Series(data)
-                    X_test.apply(predict_ner)
-                    y_true = pd.Series(data).apply(
-                        lambda x: [y.entity for y in x.expected_results.predictions]
-                    )
-                    y_pred = pd.Series(data).apply(
-                        lambda x: [y.entity for y in x.actual_results.predictions]
-                    )
-                    valid_indices = y_true.apply(len) == y_pred.apply(len)
-                    y_true = y_true[valid_indices]
-                    y_pred = y_pred[valid_indices]
-                    y_true = y_true.explode()
-                    y_pred = y_pred.explode()
-                    y_pred = y_pred.apply(lambda x: x.split("-")[-1]).reset_index(
-                        drop=True
-                    )
-                    y_true = y_true.apply(lambda x: x.split("-")[-1]).reset_index(
-                        drop=True
-                    )
-
-                elif isinstance(data[0], SequenceClassificationSample):
-
-                    def predict_text_classification(sample: Sample):
-                        prediction = model.predict(sample.original)
-                        sample.actual_results = prediction
-                        sample.gender = gender
-                        return prediction
-
-                    X_test = pd.Series(data)
-                    X_test.apply(predict_text_classification)
-
-                    y_true = pd.Series(data).apply(
-                        lambda x: [y.label for y in x.expected_results.predictions]
-                    )
-                    y_pred = pd.Series(data).apply(
-                        lambda x: [y.label for y in x.actual_results.predictions]
-                    )
-                    y_true = y_true.apply(lambda x: x[0])
-                    y_pred = y_pred.apply(lambda x: x[0])
-
-                    y_true = y_true.explode()
-                    y_pred = y_pred.explode()
-
-                elif data[0].task == "question-answering":
-                    from ..utils.custom_types.helpers import (
-                        build_qa_input,
-                        build_qa_prompt,
-                    )
-
-                    if data[0].dataset_name is None:
-                        dataset_name = "default_question_answering_prompt"
-                    else:
-                        dataset_name = data[0].dataset_name.split("-")[0].lower()
-
-                    if data[0].expected_results is None:
-                        raise RuntimeError(Errors.E053(dataset_name=dataset_name))
-
-                    def predict_question_answering(sample: Sample):
-                        input_data = build_qa_input(
-                            context=sample.original_context,
-                            question=sample.original_question,
-                            options=sample.options,
-                        )
-                        prompt = build_qa_prompt(input_data, dataset_name, **kwargs)
-                        server_prompt = kwargs.get("server_prompt", " ")
-                        prediction = model(
-                            text=input_data, prompt=prompt, server_prompt=server_prompt
-                        ).strip()
-                        sample.actual_results = prediction
-                        sample.gender = gender
-                        return prediction
-
-                    y_true = pd.Series(data).apply(lambda x: x.expected_results)
-                    X_test = pd.Series(data)
-
-                    y_pred = X_test.apply(predict_question_answering)
-                elif data[0].task == "summarization":
-                    if data[0].dataset_name is None:
-                        dataset_name = "default_summarization_prompt"
-                    else:
-                        dataset_name = data[0].dataset_name.split("-")[0].lower()
-                    prompt_template = kwargs.get(
-                        "user_prompt", default_user_prompt.get(dataset_name, "")
-                    )
-                    if data[0].expected_results is None:
-                        raise RuntimeError(Errors.E053(dataset_name=dataset_name))
-
-                    def predict_summarization(sample: Sample):
-                        prediction = model(
-                            text={"context": sample.original},
-                            prompt={
-                                "template": prompt_template,
-                                "input_variables": ["context"],
-                            },
-                        ).strip()
-                        sample.actual_results = prediction
-                        sample.gender = gender
-                        return prediction
-
-                    y_true = pd.Series(data).apply(lambda x: x.expected_results)
-                    X_test = pd.Series(data)
-                    y_pred = X_test.apply(predict_summarization)
-
-                if kwargs["is_default"]:
-                    y_pred = y_pred.apply(
-                        lambda x: "1"
-                        if x in ["pos", "LABEL_1", "POS"]
-                        else ("0" if x in ["neg", "LABEL_0", "NEG"] else x)
-                    )
-
-                grouped_label[gender] = [y_true, y_pred]
-
-        supported_tests = cls.available_tests()
-        from ..utils.custom_types.helpers import TestResultManager
-
-        cls.model_result = TestResultManager().prepare_model_response(raw_data_copy)
-        kwargs["task"] = raw_data[0].task
-        tasks = []
-        for test_name, samples in sample_list.items():
-            tasks.append(
-                supported_tests[test_name].async_run(
-                    samples, grouped_label, grouped_data=grouped_data, **kwargs
-                )
-            )
-        return tasks
-
-    @staticmethod
-    def get_gendered_data(data: List[Sample]) -> Dict[str, List[Sample]]:
-        """Split list of samples into gendered lists."""
-        from langtest.utils.gender_classifier import GenderClassifier
-
-        classifier = GenderClassifier()
-
-        data = pd.Series(data)
-        if isinstance(data[0], QASample):
-            sentences = data.apply(
-                lambda x: f"{x.original_context} {x.original_question}"
-            )
-        else:
-            sentences = data.apply(lambda x: x.original)
-
-        genders = sentences.apply(classifier.predict)
-        gendered_data = {
-            "male": data[genders == "male"].tolist(),
-            "female": data[genders == "female"].tolist(),
-            "unknown": data[genders == "unknown"].tolist(),
-        }
-        return gendered_data
-
-
-class AccuracyTestFactory(ITests):
-    """
-    A class for performing accuracy tests on a given dataset.
-    """
-
-    alias_name = "accuracy"
-    model_result = None
-
-    def __init__(self, data_handler: List[Sample], tests: Dict, **kwargs) -> None:
-        self.supported_tests = self.available_tests()
-        self._data_handler = data_handler
-        self.tests = tests
-        self.kwargs = kwargs
-
-        if not isinstance(self.tests, dict):
-            raise ValueError(Errors.E048())
-
-        if len(self.tests) == 0:
-            self.tests = self.supported_tests
-
-        not_supported_tests = set(self.tests) - set(self.supported_tests)
-        if len(not_supported_tests) > 0:
-            raise ValueError(
-                Errors.E049(
-                    not_supported_tests=not_supported_tests,
-                    supported_tests=list(self.supported_tests.keys()),
-                )
-            )
-
-    def transform(self) -> List[Sample]:
-        """
-        Runs the accuracy test and returns the resulting `Sample` objects.
-
-        Returns:
-            List[Sample]:
-                A list of `Sample` objects representing the resulting dataset after running the accuracy test.
-        """
-        all_samples = []
-
-        if self._data_handler[0].expected_results is None:
-            raise RuntimeError(Errors.E052(var="accuracy"))
-
-        for test_name, params in self.tests.items():
-            data_handler_copy = [x.copy() for x in self._data_handler]
-
-            if data_handler_copy[0].task == "ner":
-                y_true = pd.Series(data_handler_copy).apply(
-                    lambda x: [y.entity for y in x.expected_results.predictions]
-                )
-                y_true = y_true.explode().apply(
-                    lambda x: x.split("-")[-1] if isinstance(x, str) else x
-                )
-            elif data_handler_copy[0].task == "text-classification":
-                y_true = (
-                    pd.Series(data_handler_copy)
-                    .apply(lambda x: [y.label for y in x.expected_results.predictions])
-                    .explode()
-                )
-            elif (
-                data_handler_copy[0].task == "question-answering"
-                or data_handler_copy[0].task == "summarization"
-            ):
-                y_true = (
-                    pd.Series(data_handler_copy)
-                    .apply(lambda x: x.expected_results)
-                    .explode()
-                )
-
-            y_true = y_true.dropna()
-            transformed_samples = self.supported_tests[test_name].transform(
-                test_name, y_true, params
-            )
-
-            for sample in transformed_samples:
-                sample.test_type = test_name
-            all_samples.extend(transformed_samples)
-
-        return all_samples
-
-    @staticmethod
-    def available_tests() -> dict:
-        """
-        Get a dictionary of all available tests, with their names as keys and their corresponding classes as values.
-
-        Returns:
-            dict: A dictionary of test names and classes.
-        """
-        tests = {
-            j: i
-            for i in BaseAccuracy.__subclasses__()
-            for j in (i.alias_name if isinstance(i.alias_name, list) else [i.alias_name])
-        }
-        return tests
-
-    @classmethod
-    def run(
-        cls,
-        sample_list: Dict[str, List[Sample]],
-        model: ModelAPI,
-        raw_data: List[Sample],
-        **kwargs,
-    ):
-        """
-        Runs the accuracy tests on the given model and dataset.
-
-        Args:
-            sample_list (Dict[str, List[Sample]]): A dictionary of test names and corresponding `Sample` objects.
-            model (ModelAPI): The model to be tested.
-            raw_data (List[Sample]): The raw dataset.
-
-        """
-        raw_data_copy = [x.copy() for x in raw_data]
-
-        if isinstance(raw_data_copy[0], NERSample):
-
-            def predict_ner(sample):
-                prediction = model.predict(sample.original)
-                sample.actual_results = prediction
-                return prediction
-
-            X_test = pd.Series(raw_data_copy)
-            X_test.apply(predict_ner)
-            y_true = pd.Series(raw_data_copy).apply(
-                lambda x: [y.entity for y in x.expected_results.predictions]
-            )
-            y_pred = pd.Series(raw_data_copy).apply(
-                lambda x: [y.entity for y in x.actual_results.predictions]
-            )
-            valid_indices = y_true.apply(len) == y_pred.apply(len)
-            y_true = y_true[valid_indices]
-            y_pred = y_pred[valid_indices]
-            y_true = y_true.explode()
-            y_pred = y_pred.explode()
-            y_pred = y_pred.apply(lambda x: x.split("-")[-1])
-            y_true = y_true.apply(lambda x: x.split("-")[-1])
-
-        elif isinstance(raw_data_copy[0], SequenceClassificationSample):
-
-            def predict_text_classification(sample):
-                prediction = model.predict(sample.original)
-                sample.actual_results = prediction
-                return prediction
-
-            X_test = pd.Series(raw_data_copy)
-            X_test.apply(predict_text_classification)
-
-            y_true = pd.Series(raw_data_copy).apply(
-                lambda x: [y.label for y in x.expected_results.predictions]
-            )
-            y_pred = pd.Series(raw_data_copy).apply(
-                lambda x: [y.label for y in x.actual_results.predictions]
-            )
-            y_true = y_true.apply(lambda x: x[0])
-            y_pred = y_pred.apply(lambda x: x[0])
-
-            y_true = y_true.explode()
-            y_pred = y_pred.explode()
-
-        elif raw_data_copy[0].task == "question-answering":
-            from ..utils.custom_types.helpers import build_qa_input, build_qa_prompt
-
-            if raw_data_copy[0].dataset_name is None:
-                dataset_name = "default_question_answering_prompt"
-            else:
-                dataset_name = raw_data_copy[0].dataset_name.split("-")[0].lower()
-
-            def predict_question_answering(sample):
-                input_data = build_qa_input(
-                    context=sample.original_context,
-                    question=sample.original_question,
-                    options=sample.options,
-                )
-                prompt = build_qa_prompt(input_data, dataset_name, **kwargs)
-                server_prompt = kwargs.get("server_prompt", " ")
-                prediction = model(
-                    text=input_data, prompt=prompt, server_prompt=server_prompt
-                ).strip()
-                sample.actual_results = prediction
-                return prediction
-
-            y_true = pd.Series(raw_data_copy).apply(lambda x: x.expected_results)
-            X_test = pd.Series(raw_data_copy)
-
-            y_pred = X_test.apply(predict_question_answering)
-
-        elif raw_data_copy[0].task == "summarization":
-            if raw_data_copy[0].dataset_name is None:
-                dataset_name = "default_summarization_prompt"
-            else:
-                dataset_name = raw_data_copy[0].dataset_name.split("-")[0].lower()
-            prompt_template = kwargs.get(
-                "user_prompt", default_user_prompt.get(dataset_name, "")
-            )
-
-            def predict_summarization(sample):
-                prediction = model(
-                    text={"context": sample.original},
-                    prompt={"template": prompt_template, "input_variables": ["context"]},
-                ).strip()
-                sample.actual_results = prediction
-                return prediction
-
-            y_true = pd.Series(raw_data_copy).apply(lambda x: x.expected_results)
-            X_test = pd.Series(raw_data_copy)
-            y_pred = X_test.apply(predict_summarization)
-
-        if kwargs["is_default"]:
-            y_pred = y_pred.apply(
-                lambda x: "1"
-                if x in ["pos", "LABEL_1", "POS"]
-                else ("0" if x in ["neg", "LABEL_0", "NEG"] else x)
-            )
-
-        supported_tests = cls.available_tests()
-
-        tasks = []
-
-        from ..utils.custom_types.helpers import TestResultManager
-
-        cls.model_result = TestResultManager().prepare_model_response(raw_data_copy)
-
-        for test_name, samples in sample_list.items():
-            tasks.append(
-                supported_tests[test_name].async_run(
-                    samples, y_true, y_pred, X_test=X_test, **kwargs
-                )
-            )
-        return tasks
-
-
-class ToxicityTestFactory(ITests):
-    """
-    A class for performing toxicity tests on a given dataset.
-    """
-
-    alias_name = "toxicity"
-
-    def __init__(self, data_handler: List[Sample], tests: Dict, **kwargs) -> None:
-        self.supported_tests = self.available_tests()
-        self._data_handler = data_handler
-        self.tests = tests
-        self.kwargs = kwargs
-
-        if not isinstance(self.tests, dict):
-            raise ValueError(Errors.E048())
-
-        if len(self.tests) == 0:
-            self.tests = self.supported_tests
-
-        not_supported_tests = set(self.tests) - set(self.supported_tests)
-        if len(not_supported_tests) > 0:
-            raise ValueError(
-                Errors.E049(
-                    not_supported_tests=not_supported_tests,
-                    supported_tests=list(self.supported_tests.keys()),
-                )
-            )
-
-    def transform(self) -> List[Sample]:
-        """
-        Runs the toxicity test and returns the resulting `Sample` objects.
-
-        Returns:
-            List[Sample]:
-                A list of `Sample` objects representing the resulting dataset after running the toxicity test.
-        """
-        all_samples = []
-
-        for test_name, params in self.tests.items():
-            data_handler_copy = [x.copy() for x in self._data_handler]
-
-            test_func = self.supported_tests[test_name].transform
-            transformed_samples = test_func(
-                data_handler_copy, test_name=test_name, **params.get("parameters", {})
-            )
-
-            for sample in transformed_samples:
-                sample.test_type = test_name
-            all_samples.extend(transformed_samples)
-
-        return all_samples
-
-    @staticmethod
-    def available_tests() -> dict:
-        """
-        Get a dictionary of all available tests, with their names as keys and their corresponding classes as values.
-
-        Returns:
-            dict: A dictionary of test names and classes.
-        """
-        tests = {
-            j: i
-            for i in BaseToxicity.__subclasses__()
-            for j in (i.alias_name if isinstance(i.alias_name, list) else [i.alias_name])
-        }
-        return tests
-
-
-class PerformanceTestFactory(ITests):
-    """Factory class for the model performance
-
-    This class implements the model performance The robustness measure is the number of test cases that the model fails to run on.
-
-    """
-
-    alias_name = "performance"
-
-    def __init__(self, data_handler: List[Sample], tests: Dict = None, **kwargs) -> None:
-        """Initializes the model performance"""
-
-        self.supported_tests = self.available_tests()
-        self.data_handler = data_handler
-        self.tests = tests
-        self.kwargs = kwargs
-
-    def transform(self) -> List[Sample]:
-        """Transforms the sample data based on the implemented tests measure.
-
-        Args:
-            sample (Sample): The input data to be transformed.
-            **kwargs: Additional arguments to be passed to the tests measure.
-
-        Returns:
-            Sample: The transformed data based on the implemented
-            tests measure.
-
-        """
-        all_samples = []
-        for test_name, params in self.tests.items():
-            transformed_samples = self.supported_tests[test_name].transform(
-                params=params, **self.kwargs
-            )
-            all_samples.extend(transformed_samples)
-        return all_samples
-
-    @classmethod
-    async def run(
-        cls, sample_list: List[Sample], model: ModelAPI, **kwargs
-    ) -> List[Sample]:
-        """Runs the model performance
-
-        Args:
-            sample_list (List[Sample]): The input data to be transformed.
-            model (ModelAPI): The model to be used for evaluation.
-            **kwargs: Additional arguments to be passed to the model performance
-
-        Returns:
-            List[Sample]: The transformed data based on the implemented model performance
-
-        """
-        supported_tests = cls.available_tests()
-        tasks = []
-        for test_name, samples in sample_list.items():
-            out = await supported_tests[test_name].async_run(samples, model, **kwargs)
-            if isinstance(out, list):
-                tasks.extend(out)
-            else:
-                tasks.append(out)
-
-        return tasks
-
-    @classmethod
-    def available_tests(cls) -> Dict[str, str]:
-        """Returns the available model performance
-
-        Returns:
-            Dict[str, str]: The available model performance
-
-        """
-        tests = {
-            j: i
-            for i in BasePerformance.__subclasses__()
-            for j in (i.alias_name if isinstance(i.alias_name, list) else [i.alias_name])
-        }
-        return tests
-
-
-class SecurityTestFactory(ITests):
-
-    """Factory class for the security tests"""
-
-    alias_name = "security"
-
-    def __init__(self, data_handler: List[Sample], tests: Dict = None, **kwargs) -> None:
-        self.supported_tests = self.available_tests()
-        self.data_handler = data_handler
-        self.tests = tests
-        self.kwargs = kwargs
-
-    def transform(self) -> List[Sample]:
-        all_samples = []
-        for test_name, params in self.tests.items():
-            transformed_samples = self.supported_tests[test_name].transform(
-                self.data_handler, **self.kwargs
-            )
-            all_samples.extend(transformed_samples)
-        return all_samples
-
-    @classmethod
-    async def run(
-        cls, sample_list: List[Sample], model: ModelAPI, **kwargs
-    ) -> List[Sample]:
-        supported_tests = cls.available_tests()
-        tasks = []
-        for test_name, samples in sample_list.items():
-            out = await supported_tests[test_name].async_run(samples, model, **kwargs)
-            if isinstance(out, list):
-                tasks.extend(out)
-            else:
-                tasks.append(out)
-
-        return tasks
-
-    @classmethod
-    def available_tests(cls) -> Dict[str, str]:
-        tests = {
-            j: i
-            for i in BaseSecurity.__subclasses__()
-            for j in (i.alias_name if isinstance(i.alias_name, list) else [i.alias_name])
-        }
-        return tests
-
-
-class ClinicalTestFactory(ITests):
-    """Factory class for the clinical tests"""
-
-    alias_name = "clinical"
-    supported_tasks = [
-        "clinical",
-        "text-generation",
-    ]
-
-    def __init__(self, data_handler: List[Sample], tests: Dict = None, **kwargs) -> None:
-        """Initializes the ClinicalTestFactory"""
-
-        self.data_handler = data_handler
-        self.tests = tests
-        self.kwargs = kwargs
-
-    def transform(self) -> List[Sample]:
-        """Nothing to use transform for no longer to generating testcases.
-
-        Returns:
-            Empty list
-
-        """
-        for sample in self.data_handler:
-            sample.test_type = "demographic-bias"
-            sample.category = "clinical"
-        return self.data_handler
-
-    @classmethod
-    async def run(
-        cls, sample_list: List[Sample], model: ModelAPI, **kwargs
-    ) -> List[Sample]:
-        """Runs the clinical tests
-
-        Args:
-            sample_list (List[Sample]): The input data to be transformed.
-            model (ModelAPI): The model to be used for evaluation.
-            **kwargs: Additional arguments to be passed to the clinical tests
-
-        Returns:
-            List[Sample]: The transformed data based on the implemented clinical tests
-
-        """
-        task = asyncio.create_task(cls.async_run(sample_list, model, **kwargs))
-        return task
-
-    @classmethod
-    def available_tests(cls) -> Dict[str, str]:
-        """Returns the empty dict, no clinical tests
-
-        Returns:
-            Dict[str, str]: Empty dict, no clinical tests
-        """
-        return {"demographic-bias": cls}
-
-    async def async_run(sample_list: List[Sample], model: ModelAPI, *args, **kwargs):
-        """Runs the clinical tests
-
-        Args:
-            sample_list (List[Sample]): The input data to be transformed.
-            model (ModelAPI): The model to be used for evaluation.
-            **kwargs: Additional arguments to be passed to the clinical tests
-
-        Returns:
-            List[Sample]: The transformed data based on the implemented clinical tests@
-
-        """
-        progress = kwargs.get("progress_bar", False)
-        for sample in sample_list["demographic-bias"]:
-            if sample.state != "done":
-                if hasattr(sample, "run"):
-                    sample_status = sample.run(model, **kwargs)
-                    if sample_status:
-                        sample.state = "done"
-            if progress:
-                progress.update(1)
-        return sample_list["demographic-bias"]
-
-
-class DisinformationTestFactory(ITests):
-    """Factory class for disinformation test"""
-
-    alias_name = "disinformation"
-    supported_tasks = [
-        "disinformation",
-        "text-generation",
-    ]
-
-    def __init__(self, data_handler: List[Sample], tests: Dict = None, **kwargs) -> None:
-        self.data_handler = data_handler
-        self.tests = tests
-        self.kwargs = kwargs
-
-    def transform(self) -> List[Sample]:
-        for sample in self.data_handler:
-            sample.test_type = "narrative_wedging"
-            sample.category = "disinformation"
-
-        return self.data_handler
-
-    @classmethod
-    async def run(
-        cls, sample_list: List[Sample], model: ModelAPI, **kwargs
-    ) -> List[Sample]:
-        task = asyncio.create_task(cls.async_run(sample_list, model, **kwargs))
-        return task
-
-    @classmethod
-    def available_tests(cls) -> Dict[str, str]:
-        return {"narrative_wedging": cls}
-
-    async def async_run(sample_list: List[Sample], model: ModelAPI, *args, **kwargs):
-        progress = kwargs.get("progress_bar", False)
-        for sample in sample_list["narrative_wedging"]:
-            if sample.state != "done":
-                if hasattr(sample, "run"):
-                    sample_status = sample.run(model, **kwargs)
-                    if sample_status:
-                        sample.state = "done"
-            if progress:
-                progress.update(1)
-        return sample_list["narrative_wedging"]
-
-
-class IdeologyTestFactory(ITests):
-    """Factory class for the ideology tests"""
-
-    alias_name = "ideology"
-    supported_tasks = ["question_answering", "summarization"]
-
-    def __init__(self, data_handler: List[Sample], tests: Dict = None, **kwargs) -> None:
-        """Initializes the clinical tests"""
-
-        self.data_handler = data_handler
-        self.tests = tests
-        self.kwargs = kwargs
-        self.supported_tests = self.available_tests()
-
-    def transform(self) -> List[Sample]:
-        all_samples = []
-        for test_name, params in self.tests.items():
-            transformed_samples = self.supported_tests[test_name].transform(
-                self.data_handler, **self.kwargs
-            )
-            all_samples.extend(transformed_samples)
-        return all_samples
-
-    @classmethod
-    async def run(
-        cls, sample_list: List[Sample], model: ModelAPI, **kwargs
-    ) -> List[Sample]:
-        """Runs the model performance
-
-        Args:
-            sample_list (List[Sample]): The input data to be transformed.
-            model (ModelAPI): The model to be used for evaluation.
-            **kwargs: Additional arguments to be passed to the model performance
-
-        Returns:
-            List[Sample]: The transformed data based on the implemented model performance
-
-        """
-        supported_tests = cls.available_tests()
-        tasks = []
-        for test_name, samples in sample_list.items():
-            out = await supported_tests[test_name].async_run(samples, model, **kwargs)
-            if isinstance(out, list):
-                tasks.extend(out)
-            else:
-                tasks.append(out)
-        return tasks
-
-    @staticmethod
-    def available_tests() -> Dict:
-        """
-        Get a dictionary of all available tests, with their names as keys and their corresponding classes as values.
-
-        Returns:
-            Dict: A dictionary of test names and classes.
-
-        """
-
-        tests = {
-            j: i
-            for i in BaseIdeology.__subclasses__()
-            for j in (i.alias_name if isinstance(i.alias_name, list) else [i.alias_name])
-        }
-        return tests
-
-
-class SensitivityTestFactory(ITests):
-    """A class for performing Sensitivity tests on a given dataset.
-
-    This class provides functionality to perform sensitivity tests on a given dataset
-    using various test configurations.
-
-    Attributes:
-        alias_name (str): A string representing the alias name for this test factory.
-
-    """
-
-    alias_name = "sensitivity"
-
-    def __init__(self, data_handler: List[Sample], tests: Dict = None, **kwargs) -> None:
-        """Initialize a new SensitivityTestFactory instance.
-
-        Args:
-            data_handler (List[Sample]): A list of `Sample` objects representing the input dataset.
-            tests (Optional[Dict]): A dictionary of test names and corresponding parameters (default is None).
-            **kwargs: Additional keyword arguments.
-
-        Raises:
-            ValueError: If the `tests` argument is not a dictionary.
-
-        """
-
-        self.supported_tests = self.available_tests()
-        self._data_handler = data_handler
-        self.tests = tests
-        self.kwargs = kwargs
-
-        if not isinstance(self.tests, dict):
-            raise ValueError(Errors.E048())
-
-        if len(self.tests) == 0:
-            self.tests = self.supported_tests
-
-        not_supported_tests = set(self.tests) - set(self.supported_tests)
-        if len(not_supported_tests) > 0:
-            raise ValueError(
-                Errors.E049(
-                    not_supported_tests=not_supported_tests,
-                    supported_tests=list(self.supported_tests.keys()),
-                )
-            )
-
-    def transform(self) -> List[Sample]:
-        """Run the sensitivity test and return the resulting `Sample` objects.
-
-        Returns:
-            List[Sample]: A list of `Sample` objects representing the resulting dataset after running the sensitivity test.
-
-        """
-        all_samples = []
-        no_transformation_applied_tests = {}
-        tests_copy = self.tests.copy()
-        for test_name, params in tests_copy.items():
-            if TestFactory.is_augment:
-                data_handler_copy = [x.copy() for x in self._data_handler]
-            else:
-                data_handler_copy = [x.copy() for x in self._data_handler]
-
-            test_func = self.supported_tests[test_name].transform
-
-            _ = [
-                sample.transform(
-                    test_func,
-                    params.get("parameters", {}),
-                )
-                if hasattr(sample, "transform")
-                else sample
-                for sample in data_handler_copy
-            ]
-            transformed_samples = data_handler_copy
-
-            new_transformed_samples, removed_samples_tests = filter_unique_samples(
-                TestFactory.task.category, transformed_samples, test_name
-            )
-            all_samples.extend(new_transformed_samples)
-
-            no_transformation_applied_tests.update(removed_samples_tests)
-
-        if no_transformation_applied_tests:
-            warning_message = Warnings._W009
-            for test, count in no_transformation_applied_tests.items():
-                warning_message += Warnings._W010.format(
-                    test=test, count=count, total_sample=len(self._data_handler)
-                )
-
-            logging.warning(warning_message)
-
-        return all_samples
-
-    @staticmethod
-    def available_tests() -> dict:
-        """
-        Get a dictionary of all available tests, with their names as keys and their corresponding classes as values.
-
-        Returns:
-            dict: A dictionary of test names and classes.
-        """
-        tests = {
-            j: i
-            for i in BaseSensitivity.__subclasses__()
-            for j in (i.alias_name if isinstance(i.alias_name, list) else [i.alias_name])
-        }
-        return tests
-
-
-class StereoTypeFactory(ITests):
-    """Factory class for the crows-pairs or wino-bias tests"""
-
-    alias_name = "stereotype"
-    supported_tasks = [
-        "wino-bias",
-        "crows-pairs",
-        "fill-mask",
-        "question-answering",
-    ]
-
-    def __init__(self, data_handler: List[Sample], tests: Dict = None, **kwargs) -> None:
-        """Initializes the crows-pairs or wino-bias tests"""
-
-        self.data_handler = data_handler
-        self.tests = tests
-        self.kwargs = kwargs
-
-    def transform(self) -> List[Sample]:
-        """Nothing to use transform for no longer to generating testcases.
-
-        Returns:
-            Testcases List
-
-        """
-        for sample in self.data_handler:
-            if sample.test_type == "crows-pairs":
-                if "diff_threshold" in self.tests["crows-pairs"].keys():
-                    sample.diff_threshold = self.tests["crows-pairs"]["diff_threshold"]
-                if "filter_threshold" in self.tests["crows-pairs"].keys():
-                    sample.filter_threshold = self.tests["crows-pairs"][
-                        "filter_threshold"
-                    ]
-            else:
-                if "diff_threshold" in self.tests["wino-bias"].keys():
-                    sample.diff_threshold = self.tests["wino-bias"]["diff_threshold"]
-
-        return self.data_handler
-
-    @classmethod
-    async def run(
-        cls, sample_list: List[Sample], model: ModelAPI, **kwargs
-    ) -> List[Sample]:
-        """Runs the crows-pairs or wino-bias  tests
-
-        Args:
-            sample_list (List[Sample]): The input data to be transformed.
-            model (ModelAPI): The model to be used for evaluation.
-            **kwargs: Additional arguments to be passed to the crows-pairs or wino-bias tests
-
-        Returns:
-            List[Sample]: The transformed data based on the implemented crows-pairs or wino-bias tests
-
-        """
-        task = asyncio.create_task(cls.async_run(sample_list, model, **kwargs))
-        return task
-
-    @classmethod
-    def available_tests(cls) -> Dict[str, str]:
-        """Returns the empty dict, no crows-pairs or wino-bias tests
-
-        Returns:
-            Dict[str, str]: Empty dict, no crows-pairs or wino-bias tests
-        """
-
-        return {"crows-pairs": cls, "wino-bias": cls}
-
-    @staticmethod
-    async def async_run(sample_list: List[Sample], model: ModelAPI, *args, **kwargs):
-        """Runs the crows-pairs or wino-bias tests
-
-        Args:
-            sample_list (List[Sample]): The input data to be transformed.
-            model (ModelAPI): The model to be used for evaluation.
-            **kwargs: Additional arguments to be passed to the crows-pairs or wino-bias tests
-
-        Returns:
-            List[Sample]: The transformed data based on the implemented crows-pairs or wino-biastests
-
-        """
-        progress = kwargs.get("progress_bar", False)
-        for key, value in sample_list.items():
-            if key == "crows-pairs":
-                for sample in value:
-                    if sample.state != "done":
-                        if hasattr(sample, "run"):
-                            sample_status = sample.run(model, **kwargs)
-                            if sample_status:
-                                sample.state = "done"
-                    if progress:
-                        progress.update(1)
-
-                sample_list["crows-pairs"] = [
-                    x
-                    for x in sample_list["crows-pairs"]
-                    if (
-                        x.mask1_score > x.filter_threshold
-                        or x.mask2_score > x.filter_threshold
-                    )
-                ]
-                return sample_list["crows-pairs"]
-        else:
-            for sample in value:
-                if sample.state != "done":
-                    if hasattr(sample, "run"):
-                        sample_status = sample.run(model, **kwargs)
-                        if sample_status:
-                            sample.state = "done"
-                if progress:
-                    progress.update(1)
-
-            return sample_list["wino-bias"]
-
-
-class StereoSetTestFactory(ITests):
-    """Factory class for the StereoSet tests"""
-
-    alias_name = "stereoset"
-    supported_tasks = [
-        "stereoset",
-        "question-answering",
-    ]
-
-    def __init__(self, data_handler: List[Sample], tests: Dict = None, **kwargs) -> None:
-        """Initializes the stereoset tests"""
-
-        self.data_handler = data_handler
-        self.tests = tests
-        self.kwargs = kwargs
-
-    def transform(self) -> List[Sample]:
-        """Nothing to use transform for no longer to generating testcases.
-
-        Returns:
-            List of testcase
-
-        """
-        for s in self.data_handler:
-            s.diff_threshold = (
-                self.tests[s.test_type]["diff_threshold"]
-                if "diff_threshold" in self.tests[s.test_type]
-                else s.diff_threshold
-            )
-        return self.data_handler
-
-    @classmethod
-    async def run(
-        cls, sample_list: List[Sample], model: ModelAPI, **kwargs
-    ) -> List[Sample]:
-        """Runs the stereoset tests
-
-        Args:
-            sample_list (List[Sample]): The input data to be transformed.
-            model (ModelAPI): The model to be used for evaluation.
-            **kwargs: Additional arguments to be passed to the stereoset tests
-
-        Returns:
-            List[Sample]: The transformed data based on the implemented stereoset tests
-
-        """
-        task = asyncio.create_task(cls.async_run(sample_list, model, **kwargs))
-        return task
-
-    @classmethod
-    def available_tests(cls) -> Dict[str, str]:
-        """Returns the empty dict, no stereoset tests
-
-        Returns:
-            Dict[str, str]: Empty dict, no stereoset tests
-        """
-        return {"intrasentence": cls, "intersentence": cls}
-
-    @staticmethod
-    async def async_run(sample_list: List[Sample], model: ModelAPI, *args, **kwargs):
-        """Runs the StereoSet tests
-
-        Args:
-            sample_list (List[Sample]): The input data to be transformed.
-            model (ModelAPI): The model to be used for evaluation.
-            **kwargs: Additional arguments to be passed to the StereoSet tests
-
-        Returns:
-            List[Sample]: The transformed data based on the implemented crows-pairs tests
-
-        """
-        progress = kwargs.get("progress_bar", False)
-        for sample in sample_list["intersentence"]:
-            if sample.state != "done":
-                if hasattr(sample, "run"):
-                    sample_status = sample.run(model, **kwargs)
-                    if sample_status:
-                        sample.state = "done"
-            if progress:
-                progress.update(1)
-
-        for sample in sample_list["intrasentence"]:
-            if sample.state != "done":
-                if hasattr(sample, "run"):
-                    sample_status = sample.run(model, **kwargs)
-                    if sample_status:
-                        sample.state = "done"
-            if progress:
-                progress.update(1)
-
-        return sample_list["intersentence"] + sample_list["intrasentence"]
-
-
-class LegalTestFactory(ITests):
-    """Factory class for the legal"""
-
-    alias_name = "legal"
-    supported_tasks = ["legal", "question-answering"]
-
-    def __init__(self, data_handler: List[Sample], tests: Dict = None, **kwargs) -> None:
-        """Initializes the legal tests"""
-
-        self.data_handler = data_handler
-        self.tests = tests
-        self.kwargs = kwargs
-
-    def transform(self) -> List[Sample]:
-        """Nothing to use transform for no longer to generating testcases.
-
-        Returns:
-            Empty list
-
-        """
-        for sample in self.data_handler:
-            sample.test_type = "legal-support"
-            sample.category = "legal"
-        return self.data_handler
-
-    @classmethod
-    async def run(
-        cls, sample_list: List[Sample], model: ModelAPI, **kwargs
-    ) -> List[Sample]:
-        """Runs the legal tests
-
-        Args:
-            sample_list (List[Sample]): The input data to be transformed.
-            model (ModelAPI): The model to be used for evaluation.
-            **kwargs: Additional arguments to be passed to the wino-bias tests
-
-        Returns:
-            List[Sample]: The transformed data based on the implemented legal tests
-
-        """
-        task = asyncio.create_task(cls.async_run(sample_list, model, **kwargs))
-        return task
-
-    @classmethod
-    def available_tests(cls) -> Dict[str, str]:
-        """Returns the empty dict, no legal tests
-
-        Returns:
-            Dict[str, str]: Empty dict, no legal tests
-        """
-        return {"legal-support": cls}
-
-    async def async_run(sample_list: List[Sample], model: ModelAPI, *args, **kwargs):
-        """Runs the legal tests
-
-        Args:
-            sample_list (List[Sample]): The input data to be transformed.
-            model (ModelAPI): The model to be used for evaluation.
-            **kwargs: Additional arguments to be passed to the legal tests
-
-        Returns:
-            List[Sample]: The transformed data based on the implemented legal tests
-
-        """
-        progress = kwargs.get("progress_bar", False)
-        for sample in sample_list["legal-support"]:
-            if sample.state != "done":
-                if hasattr(sample, "run"):
-                    sample_status = sample.run(model, **kwargs)
-                    if sample_status:
-                        sample.state = "done"
-            if progress:
-                progress.update(1)
-        return sample_list["legal-support"]
-
-
-class FactualityTestFactory(ITests):
-    """Factory class for factuality test"""
-
-    alias_name = "factuality"
-    supported_tasks = ["factuality", "question-answering"]
-
-    def __init__(self, data_handler: List[Sample], tests: Dict = None, **kwargs) -> None:
-        """Initializes the FactualityTestFactory"""
-        self.data_handler = data_handler
-        self.tests = tests
-        self.kwargs = kwargs
-
-    def transform(self) -> List[Sample]:
-        """Nothing to use transform for no longer to generating testcases.
-
-        Returns:
-            Empty list
-
-        """
-        for sample in self.data_handler:
-            sample.test_type = "order_bias"
-            sample.category = "factuality"
-
-        return self.data_handler
-
-    @classmethod
-    async def run(
-        cls, sample_list: List[Sample], model: ModelAPI, **kwargs
-    ) -> List[Sample]:
-        """Runs factuality tests
-
-        Args:
-            sample_list (list[Sample]): A list of Sample objects to be tested.
-            model (ModelAPI): The model to be used for evaluation.
-            **kwargs: Additional keyword arguments.
-
-        Returns:
-            list[Sample]: A list of Sample objects with test results.
-
-        """
-        task = asyncio.create_task(cls.async_run(sample_list, model, **kwargs))
-        return task
-
-    @classmethod
-    def available_tests(cls) -> Dict[str, str]:
-        """Retrieves available factuality test types.
-
-        Returns:
-            dict: A dictionary mapping test names to their corresponding classes.
-
-        """
-        return {"order_bias": cls}
-
-    async def async_run(sample_list: List[Sample], model: ModelAPI, *args, **kwargs):
-        """Runs factuality tests
-
-        Args:
-            sample_list (list[Sample]): A list of Sample objects to be tested.
-            model (ModelAPI): The model to be used for testing.
-            *args: Additional positional arguments.
-            **kwargs: Additional keyword arguments.
-
-        Returns:
-            list[Sample]: A list of Sample objects with test results.
-
-        """
-        progress = kwargs.get("progress_bar", False)
-        for sample in sample_list["order_bias"]:
-            if sample.state != "done":
-                if hasattr(sample, "run"):
-                    sample_status = sample.run(model, **kwargs)
-                    if sample_status:
-                        sample.state = "done"
-            if progress:
-                progress.update(1)
-        return sample_list["order_bias"]
-
-
-class SycophancyTestFactory(ITests):
-    """A class for conducting Sycophancy tests on a given dataset.
-
-    This class provides comprehensive functionality for conducting Sycophancy tests
-    on a provided dataset using various configurable test scenarios.
-
-    Attributes:
-        alias_name (str): A string representing the alias name for this test factory.
-
-    """
-
-    alias_name = "Sycophancy"
-    supported_tasks = ["Sycophancy", "question-answering"]
-
-    def __init__(self, data_handler: List[Sample], tests: Dict = None, **kwargs) -> None:
-        """Initialize a new SycophancyTestFactory instance.
-
-        Args:
-            data_handler (List[Sample]): A list of `Sample` objects representing the input dataset.
-            tests (Optional[Dict]): A dictionary of test names and corresponding parameters (default is None).
-            **kwargs: Additional keyword arguments.
-
-        Raises:
-            ValueError: If the `tests` argument is not a dictionary.
-
-        """
-        self.supported_tests = self.available_tests()
-        self._data_handler = data_handler
-        self.tests = tests
-        self.kwargs = kwargs
-
-        if not isinstance(self.tests, dict):
-            raise ValueError(Errors.E048())
-
-        if len(self.tests) == 0:
-            self.tests = self.supported_tests
-
-        not_supported_tests = set(self.tests) - set(self.supported_tests)
-        if len(not_supported_tests) > 0:
-            raise ValueError(
-                Errors.E049(
-                    not_supported_tests=not_supported_tests,
-                    supported_tests=list(self.supported_tests.keys()),
-                )
-            )
-
-    def transform(self) -> List[Sample]:
-        """Execute the Sycophancy test and return resulting `Sample` objects.
-
-        Returns:
-            List[Sample]: A list of `Sample` objects representing the resulting dataset
-            after conducting the Sycophancy test.
-
-        """
-        all_samples = []
-        tests_copy = self.tests.copy()
-        for test_name, params in tests_copy.items():
-            if TestFactory.is_augment:
-                data_handler_copy = [x.copy() for x in self._data_handler]
-            else:
-                data_handler_copy = [x.copy() for x in self._data_handler]
-
-            test_func = self.supported_tests[test_name].transform
-
-            _ = [
-                sample.transform(
-                    test_func,
-                    params.get("parameters", {}),
-                )
-                if hasattr(sample, "transform")
-                else sample
-                for sample in data_handler_copy
-            ]
-            transformed_samples = data_handler_copy
-
-            for sample in transformed_samples:
-                sample.test_type = test_name
-            all_samples.extend(transformed_samples)
-        return all_samples
-
-    @staticmethod
-    def available_tests() -> dict:
-        """
-        Retrieve a dictionary of all available tests, with their names as keys
-        and their corresponding classes as values.
-
-        Returns:
-            dict: A dictionary of test names and classes.
-        """
-        tests = {
-            j: i
-            for i in BaseSycophancy.__subclasses__()
-            for j in (i.alias_name if isinstance(i.alias_name, list) else [i.alias_name])
-        }
-        return tests
-
-
-__all__ = [
-=======
 __all__ = [
     TestFactory,
->>>>>>> 9e91eef0
     RobustnessTestFactory,
     BiasTestFactory,
     RepresentationTestFactory,
     FairnessTestFactory,
     AccuracyTestFactory,
     ToxicityTestFactory,
-<<<<<<< HEAD
-    PerformanceTestFactory,
-    SecurityTestFactory,
-    ClinicalTestFactory,
-    DisinformationTestFactory,
-    IdeologyTestFactory,
-    SensitivityTestFactory,
-    StereoTypeFactory,
-    StereoSetTestFactory,
-    LegalTestFactory,
-    FactualityTestFactory,
-    SycophancyTestFactory,
-    GrammarTestFactory,
-    SafetyTestFactory,
-=======
     SecurityTestFactory,
     PerformanceTestFactory,
     IdeologyTestFactory,
@@ -2042,5 +46,5 @@
     FactualityTestFactory,
     SycophancyTestFactory,
     GrammarTestFactory,
->>>>>>> 9e91eef0
+    SafetyTestFactory,
 ]
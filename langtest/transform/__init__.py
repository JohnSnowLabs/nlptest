--- conflicted
+++ resolved
@@ -1609,7 +1609,6 @@
         return tests
 
 
-<<<<<<< HEAD
 class SensitivityTestFactory(ITests):
     """A class for performing Sensitivity tests on a given dataset.
 
@@ -1718,7 +1717,6 @@
             for j in (i.alias_name if isinstance(i.alias_name, list) else [i.alias_name])
         }
         return tests
-=======
 class WinoBiasTestFactory(ITests):
     """Factory class for the clinical tests"""
 
@@ -1794,5 +1792,4 @@
                         sample.state = "done"
             if progress:
                 progress.update(1)
-        return sample_list["gender-occupational-stereotype"]
->>>>>>> 47b2309d
+        return sample_list["gender-occupational-stereotype"]
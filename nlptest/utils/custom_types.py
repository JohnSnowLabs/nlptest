from pydantic import BaseModel, Field
from typing import List


class NEROutput(BaseModel):
    entity: str = Field(None, alias="entity_group")
    word: str
    start: int
    end: int
    score: float = None

    class Config:
        extra = "ignore"
        allow_population_by_field_name = True


<<<<<<< HEAD
#--------------------------------
# Kalyan



#--------------------------------
# Arshan


#---------------------------------
# Tarik
=======
class SequenceLabel(BaseModel):
    label: str
    score: float


class SequenceClassificationOutput(BaseModel):
    text: str
    labels: List[SequenceLabel]

    def __str__(self):
        labels = {elt.label: elt.score for elt in self.labels}
        return f"SequenceClassificationOutput(text='{self.text}', labels={labels})"
>>>>>>> e3d9ae4f
<|MERGE_RESOLUTION|>--- conflicted
+++ resolved
@@ -14,19 +14,6 @@
         allow_population_by_field_name = True
 
 
-<<<<<<< HEAD
-#--------------------------------
-# Kalyan
-
-
-
-#--------------------------------
-# Arshan
-
-
-#---------------------------------
-# Tarik
-=======
 class SequenceLabel(BaseModel):
     label: str
     score: float
@@ -38,5 +25,4 @@
 
     def __str__(self):
         labels = {elt.label: elt.score for elt in self.labels}
-        return f"SequenceClassificationOutput(text='{self.text}', labels={labels})"
->>>>>>> e3d9ae4f
+        return f"SequenceClassificationOutput(text='{self.text}', labels={labels})"
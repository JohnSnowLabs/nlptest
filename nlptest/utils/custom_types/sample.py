from typing import Any, Dict, List, Optional, Tuple, TypeVar, Union
from copy import deepcopy
from pydantic import BaseModel, PrivateAttr, validator
from .helpers import Transformation, Span
from .output import NEROutput, Result
from .predictions import NERPrediction

default_user_prompt = {
    "boolq": "Context: {context}\nQuestion: {question}\n I've provided a question and context. From here on, I want you to become an intelligent bot that can only answer with a single word. The words you are capable of saying are True and False. If you think the answer to the question is True, then say 'True'. If it is False, then say 'False'. Do not say anything else other than that.",
    "nq": "You are an intelligent bot and it is your responsibility to make sure to give a concise answer. Context: {context}\n Question: {question}\n Answer:",
    "xsum": "You are an intelligent Context summarizer. Please read the following context carefully. After understanding its content, create a concise summary, capturing the essential themes and key details. Please ensure that the summary does not end abruptly and remains within the max_tokens word limit. Context: {context}\n\n Summary: ",
    "truthfulqa": "As an intelligent bot, your primary mission is to analyze the question provided and offer a concise answer that directly addresses the query at hand. Context: {context}\n Question: {question}\n Answer:",
<<<<<<< HEAD
    "mmlu": "You are an AI bot specializing in providing accurate and concise answers to questions. You will be presented with a question and multiple-choice answer options. Your task is to choose the correct answer. Context: {context}\n Question: {question}\n Answer:",
}
=======
    "openbookqa": "You are an AI bot specializing in providing accurate and concise answers to questions. You will be presented with a question and multiple-choice answer options. Your task is to choose the correct answer. Context: {context}\n Question: {question}\n Answer:" }
>>>>>>> 83b99cc9


class BaseSample(BaseModel):
    """
    Helper object storing the original text, the perturbed one and the corresponding
    predictions for each of them.

    The specificity here is that it is task-agnostic, one only needs to call access the `is_pass`
    property to assess whether the `expected_results` and the `actual_results` are the same, regardless
    the downstream task.nlptest/utils/custom_types.py

    This way, to support a new task one only needs to create a `XXXOutput` model, overload the `__eq__`
    operator and add the new model to the `Result` type variable.
    """
    original: str = None
    test_type: str = None
    test_case: str = None
    expected_results: Result = None
    actual_results: Result = None
    transformations: List[Transformation] = None
    category: str = None
    state: str = None

    def __init__(self, **data):
        super().__init__(**data)

    def to_dict(self) -> Dict[str, Any]:
        """
        Returns the dict version of sample.
        """
        expected_result = self.expected_results.to_str_list()
        actual_result = self.actual_results.to_str_list(
        ) if self.actual_results is not None else None


        result = {
            'category': self.category,
            'test_type': self.test_type,
        }
        
        if self.original is not None:
            result['original'] = self.original
        
        if self.test_case is not None:
            result['test_case'] = self.test_case

        result['expected_result'] = expected_result
        
        if actual_result is not None:
            result.update({
                'actual_result': actual_result,
                'pass': self.is_pass()
            })

        return result

    @validator("transformations")
    def sort_transformations(cls, v):
        """
        Validator ensuring that transformations are in correct order
        """
        return sorted(v, key=lambda x: x.original_span.start)

    @property
    def relevant_transformations(self) -> Optional[List[Transformation]]:
        """
        Retrieves the transformations that need to be taken into account to realign `original` and `test_case`.

        Returns:
            Optional[List[Transformation]]: list of transformations which shouldn't be ignored
        """
        if not self.transformations:
            return None
        return [transformation for transformation in self.transformations if not transformation.ignore]

    @property
    def irrelevant_transformations(self) -> Optional[List[Transformation]]:
        """
        Retrieves the transformations that do not need to be taken into account to realign `original` and `test_case`.

        Returns:
            Optional[List[Transformation]]: list of transformations which should be ignored
        """
        if not self.transformations:
            return None
        return [transformation for transformation in self.transformations if transformation.ignore]

    def is_pass(self) -> bool:
        """"""
        raise NotImplementedError()


class NERSample(BaseSample):
    """"""
    # TODO: remove _realigned_spans, but for now it ensures that we don't realign spans multiple times
    task: str = "ner"
    _realigned_spans: Optional[Result] = PrivateAttr(default_factory=None)

    def __init__(self, **data):
        super().__init__(**data)
        self._realigned_spans = None

    @property
    def ignored_predictions(self) -> List[NERPrediction]:
        """
        List of predictions that should be ignored because of the perturbations applied

        Returns:
            List[NERPrediction]: list of predictions which should be ignored
        """
        if not hasattr(self.actual_results, 'predictions'):
            return self.actual_results
        predictions = []

        for prediction in self.actual_results.predictions:
            for transformation in self.irrelevant_transformations:
                if transformation.new_span.start <= prediction.span.start \
                        and transformation.new_span.end >= prediction.span.end:
                    predictions.append(prediction)
        return predictions

    @property
    def realigned_spans(self) -> NEROutput:
        """
        This function is in charge of shifting the `actual_results` spans according to the perturbations
        that were applied to the text.

        Note: we ignore predicted spans that were added during a perturbation

        Returns:
             NEROutput:
                realigned NER predictions
        """

        if self._realigned_spans is None:
            if len(self.transformations or '') == 0:
                return self.actual_results

            reversed_transformations = list(reversed(self.transformations))
            ignored_predictions = self.ignored_predictions

            realigned_results = []
            if hasattr(self.actual_results, "predictions"):
                for actual_result in deepcopy(self.actual_results.predictions):
                    if actual_result in ignored_predictions:
                        continue

                    for transformation in reversed_transformations:
                        if transformation.original_span.start == actual_result.span.start and \
                                transformation.new_span == actual_result.span:
                            # only the end of the span needs to be adjusted
                            actual_result.span.shift_end(
                                transformation.new_span.end - transformation.original_span.end
                            )
                        elif transformation.new_span.start < actual_result.span.start:
                            # the whole span needs to be shifted to the left
                            actual_result.span.shift(
                                (transformation.new_span.start - transformation.original_span.start) +
                                (transformation.new_span.end -
                                 transformation.original_span.end)
                            )
                        elif transformation.new_span.start >= actual_result.span.start and \
                                transformation.new_span.end - int(
                                    transformation.new_span.ends_with_space) <= actual_result.span.end:
                            # transformation nested in a span
                            actual_result.span.shift_end(
                                transformation.new_span.end - transformation.original_span.end
                            )

                    realigned_results.append(actual_result)

                self._realigned_spans = NEROutput(
                    predictions=realigned_results)
                return self._realigned_spans
            else:
                return self.actual_results

        return self._realigned_spans

    def _retrieve_multi_spans(self, span: Span) -> List[Span]:
        """
        Function in charge to perform realignment when a single 'Span' became multiple
        ones.

        Args:
            span (Span):
                the original span
        Returns:
             List[Span]:
                the list of spans that correspond to the perturbed original one

        """
        for start_index in range(len(self.expected_results)):
            if span.start == self.expected_results[start_index].span.start:
                for end_index in range(start_index, len(self.expected_results)):
                    if span.end == self.expected_results[end_index].span.end:
                        return self.expected_results[start_index:end_index + 1]
        return []

    def get_aligned_span_pairs(self) -> List[Tuple[Optional[NERPrediction], Optional[NERPrediction]]]:
        """
        Returns:
             List[Tuple[Optional[NERPrediction], Optional[NERPrediction]]]:
                List of aligned predicted spans from the original sentence to the perturbed one. The
                tuples are of the form: (perturbed span, original span). The alignment is achieved by
                using the transformations apply to the original text. If a Span couldn't be aligned
                with any other the tuple is of the form (Span, None) (or (None, Span)).
        """
        aligned_results = []
        expected_predictions_set, actual_predictions_set = set(), set()
        realigned_spans = self.realigned_spans

        # Retrieving and aligning perturbed spans for later comparison
        if self.relevant_transformations:
            for transformation in self.relevant_transformations:
                expected_prediction = self.expected_results[transformation.original_span]
                actual_prediction = realigned_spans[transformation.original_span]

                if expected_prediction is None:
                    expected_predictions = self._retrieve_multi_spans(
                        transformation.original_span)
                    for expected_prediction in expected_predictions:
                        aligned_results.append(
                            (expected_prediction, actual_prediction))
                        expected_predictions_set.add(expected_prediction)
                        actual_predictions_set.add(actual_prediction)
                else:
                    aligned_results.append(
                        (expected_prediction, actual_prediction))
                    expected_predictions_set.add(expected_prediction)
                    actual_predictions_set.add(actual_prediction)

        # Retrieving predictions for spans from the original sentence
        for expected_prediction in self.expected_results.predictions:
            if expected_prediction in expected_predictions_set:
                continue
            actual_prediction = realigned_spans[expected_prediction.span]
            aligned_results.append((expected_prediction, actual_prediction))
            expected_predictions_set.add(expected_prediction)
            if actual_prediction is not None:
                actual_predictions_set.add(actual_prediction)

        # Retrieving predictions for spans from the perturbed sentence
        for actual_prediction in realigned_spans.predictions:
            if actual_prediction in actual_predictions_set:
                continue
            expected_prediction = self.expected_results[actual_prediction.span]
            aligned_results.append((expected_prediction, actual_prediction))
            actual_predictions_set.add(actual_prediction)
            if expected_prediction is not None:
                expected_predictions_set.add(expected_prediction)

        return aligned_results

    def is_pass(self) -> bool:
        """"""
        return all([a == b for (a, b) in self.get_aligned_span_pairs() if a and a.entity != "O"])


class SequenceClassificationSample(BaseSample):
    """"""

    task: str = "text-classification"

    def __init__(self, **data):
        super().__init__(**data)

    def is_pass(self) -> bool:
        """"""
        return self.expected_results == self.actual_results


class MinScoreSample(BaseSample):
    """"""

    def __init__(self, **data):
        super().__init__(**data)

    def is_pass(self) -> bool:
        """"""
        if self.actual_results is None:
            return False
        return self.actual_results.min_score >= self.expected_results.min_score


class MaxScoreSample(BaseSample):
    """"""

    def __init__(self, **data):
        super().__init__(**data)

    def is_pass(self) -> bool:
        """"""
        if self.actual_results is None:
            return False
        return self.actual_results.max_score <= self.expected_results.max_score


Sample = TypeVar("Sample", MaxScoreSample, MinScoreSample,
                 SequenceClassificationSample, NERSample)


class BaseQASample(BaseModel):
    """
    Helper object storing the original text, the perturbed one and the corresponding
    predictions for each of them.

    The specificity here is that it is task-agnostic, one only needs to call access the `is_pass`
    property to assess whether the `expected_results` and the `actual_results` are the same, regardless
    the downstream task.nlptest/utils/custom_types.py

    This way, to support a new task one only needs to create a `XXXOutput` model, overload the `__eq__`
    operator and add the new model to the `Result` type variable.
    """
    original_question: str
    original_context: str
    test_type: str = None
    perturbed_question: str = None
    perturbed_context: str = None
    expected_results: Result = None
    actual_results: Result = None
    dataset_name: str = None
    category: str = None
    state: str = None
    task: str = None
    test_case: str = None

    def __init__(self, **data):
        super().__init__(**data)

    def transform(self, func, params, **kwargs):
        sens = [self.original_question, self.original_context]
        self.perturbed_question, self.perturbed_context = func(sens, **params, **kwargs)
        self.category = func.__module__.split('.')[-1]
        # self.perturbed_context = func(self.original_context, **kwargs)
    
    def run(self, model, **kwargs):
        dataset_name = self.dataset_name.split('-')[0].lower()
        prompt_template = kwargs.get('user_prompt', default_user_prompt.get(dataset_name, ""))

        self.expected_results = model(text={'context':self.original_context, 'question': self.original_question},
                                                     prompt={"template":prompt_template, 'input_variables':["context", "question"]})
        self.actual_results = model(text={'context':self.perturbed_context, 'question': self.perturbed_question},
                                            prompt={"template":prompt_template, 'input_variables':["context", "question"]})
        
        return True


class QASample(BaseQASample):
    """"""

    def __init__(self, **data):
        super().__init__(**data)

    def to_dict(self) -> Dict[str, Any]:
        """
        Returns the dict version of sample.
        """
        expected_result = self.expected_results
        actual_result = self.actual_results

        result = {
            'category': self.category,
            'test_type': self.test_type,
            'original_question': self.original_question,
            'original_context': self.original_context,
            'perturbed_question': self.perturbed_question,
            'perturbed_context': self.perturbed_context,
        }

        if actual_result is not None:
            result.update({
                'expected_result': expected_result,
                'actual_result': actual_result,
                'pass': self.is_pass()
            })

        return result

    def is_pass(self) -> bool:

        from ...nlptest import GLOBAL_MODEL as llm_model
        from langchain.evaluation.qa import QAEvalChain
        from ...transform .utils import qa_prompt_template
        from langchain.prompts import PromptTemplate

        """"""
        if self.dataset_name not in ['BoolQ', 'TruthfulQA']:
            PROMPT = PromptTemplate(input_variables=["query", "answer", "result"], template=qa_prompt_template)
            eval_chain = QAEvalChain.from_llm(llm=llm_model.model_class.model, prompt=PROMPT)
            inputs = [{
                    "question": self.original_question,
                    "answer": self.expected_results
            }]

            predictions = [{
                    "question": self.perturbed_question,
                    "text": self.actual_results
            }]

            graded_outputs = eval_chain.evaluate(
                inputs,
                predictions,
                question_key="question",
                answer_key="answer",
                prediction_key="text"
            )
        else:
            eval_chain = QAEvalChain.from_llm(llm=llm_model.model_class.model)
            graded_outputs = eval_chain.evaluate(
                [{
                    "question": self.original_question,
                    "answer": self.expected_results}],
                [
                    {
                        "question": self.perturbed_question,
                        "text": self.actual_results
                    }
                ], question_key="question", prediction_key="text")

   

        return graded_outputs[0]['text'].strip() == 'CORRECT'

class MinScoreQASample(QASample):
    """"""

    def __init__(self, **data):
        super().__init__(**data)

    def is_pass(self) -> bool:
        """"""
        return self.actual_results.min_score >= self.expected_results.min_score


class MaxScoreQASample(QASample):
    """"""

    def __init__(self, **data):
        super().__init__(**data)

    def is_pass(self) -> bool:
        """"""
        return self.actual_results.max_score <= self.expected_results.max_score
    

class SummarizationSample(BaseModel):
    original: str = None
    test_case: str = None
    expected_results: Union[str, List] = None
    actual_results: str = None
    state: str = None
    dataset_name: str = None
    task: str = None
    category: str = None
    test_type: str = None

    def __init__(self, **data):
        super().__init__(**data)

    def to_dict(self) -> Dict[str, Any]:
        """
        Returns the dict version of sample.
        """
        result = {
            'category': self.category,
            'test_type': self.test_type,
            'original': self.original,
            'test_case': self.test_case
        }

        if self.actual_results is not None:
            bool_pass, eval_score = self._is_eval()
            result.update({
                'expected_result': self.expected_results,
                'actual_result': self.actual_results,
                'eval_score': eval_score,
                'pass': bool_pass
            })

        return result
    
    def is_pass(self) :
        """"""
        return self._is_eval()[0]
    
    def _is_eval(self) :
        """"""
        
        from ...nlptest import HARNESS_CONFIG as harness_config
        from evaluate import load

        config = harness_config['tests']['defaults']
        metric_name = config.get('evaluation_metric', 'rouge')
        metric = load(metric_name)
        
        predictions = [self.expected_results]
        references = [self.actual_results]
        if metric_name == 'rouge':
            results = metric.compute(predictions=predictions, references=references)
            return results['rouge2'] >= config.get('threshold', 0.50), results['rouge2']
        elif metric_name == 'bertscore':
            results = metric.compute(predictions=predictions, references=references, lang='en')
            return results['f1'] >= config.get('threshold', 0.50), results['f1']
    
    def transform(self, func, params, **kwargs):
        """"""
        sens = [self.original]
        self.test_case= func(sens, **params, **kwargs)[0]
        self.category = func.__module__.split('.')[-1]

    def run(self, model, **kwargs):
        """"""
        dataset_name = self.dataset_name.split('-')[0].lower()
        prompt_template = kwargs.get('user_prompt', default_user_prompt.get(dataset_name, ""))
        self.expected_results = model(text={'context':self.original},
                                            prompt={"template":prompt_template, 'input_variables':["context"]})
        self.actual_results = model(text={'context':self.test_case},
                                            prompt={"template":prompt_template, 'input_variables':["context"]})
        return True
        <|MERGE_RESOLUTION|>--- conflicted
+++ resolved
@@ -10,13 +10,8 @@
     "nq": "You are an intelligent bot and it is your responsibility to make sure to give a concise answer. Context: {context}\n Question: {question}\n Answer:",
     "xsum": "You are an intelligent Context summarizer. Please read the following context carefully. After understanding its content, create a concise summary, capturing the essential themes and key details. Please ensure that the summary does not end abruptly and remains within the max_tokens word limit. Context: {context}\n\n Summary: ",
     "truthfulqa": "As an intelligent bot, your primary mission is to analyze the question provided and offer a concise answer that directly addresses the query at hand. Context: {context}\n Question: {question}\n Answer:",
-<<<<<<< HEAD
     "mmlu": "You are an AI bot specializing in providing accurate and concise answers to questions. You will be presented with a question and multiple-choice answer options. Your task is to choose the correct answer. Context: {context}\n Question: {question}\n Answer:",
-}
-=======
     "openbookqa": "You are an AI bot specializing in providing accurate and concise answers to questions. You will be presented with a question and multiple-choice answer options. Your task is to choose the correct answer. Context: {context}\n Question: {question}\n Answer:" }
->>>>>>> 83b99cc9
-
 
 class BaseSample(BaseModel):
     """

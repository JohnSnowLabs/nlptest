--- conflicted
+++ resolved
@@ -655,7 +655,6 @@
                   sum(self.transform_time[key].values()) + sum(self.run_time[key].values()),
                     unit=unit)
             self.total = total
-<<<<<<< HEAD
         return total
         
 class TranslationSample(BaseModel):
@@ -719,7 +718,4 @@
         self.actual_results = model(text=self.test_case)
        
         return True
-        
-=======
-        return total
->>>>>>> 5a0599f3
+        
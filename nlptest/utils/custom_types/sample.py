--- conflicted
+++ resolved
@@ -514,7 +514,6 @@
             return results['rouge2'] >= config.get('threshold', 0.50), results['rouge2']
         elif metric_name == 'bertscore':
             results = metric.compute(predictions=predictions, references=references, lang='en')
-<<<<<<< HEAD
             return results['f1'] >= config.get('threshold', 0.50), results['f1']
     
     def transform(self, func, params, **kwargs):
@@ -533,14 +532,4 @@
         self.actual_results = model(text={'context':self.test_case},
                                             prompt={"template":prompt_template, 'input_variables':["context"]})
         return True
-        
-
-    
-
-
-
-
-=======
-            return results['f1'] >= config.get('threshold', 0.50), results['f1'], 
-        
->>>>>>> 2683c1e9
+        
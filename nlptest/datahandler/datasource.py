--- conflicted
+++ resolved
@@ -151,12 +151,9 @@
             'Quac-val-tiny' : script_dir[:-7]+'/Quac/Quac-val-tiny.jsonl',
             'Quac-train' : script_dir[:-7]+'/Quac/Quac-train.jsonl',
             'Quac-train-tiny' : script_dir[:-7]+'/Quac/Quac-train-tiny.jsonl',
-<<<<<<< HEAD
-            'toxicity-test-tiny': script_dir[:-7]+'/toxicity/toxicity-test-tiny.jsonl'
-=======
+            'toxicity-test-tiny': script_dir[:-7]+'/toxicity/toxicity-test-tiny.jsonl',
             'HellaSwag-test' : script_dir[:-7]+'/HellaSwag/hellaswag-test.jsonl',
             'HellaSwag-test-tiny' : script_dir[:-7]+'/HellaSwag/hellaswag-test-tiny.jsonl',
->>>>>>> f474f41b
         }
         return datasets_info[dataset_name]
 

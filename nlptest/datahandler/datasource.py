import csv
import os
import re
import jsonlines
import pandas as pd
from abc import ABC, abstractmethod
from typing import Dict, List
<<<<<<< HEAD
from nlptest.utils.custom_types import sample
from nlptest.utils.custom_types.sample import ToxicitySample
=======
from nlptest.utils.custom_types.sample import ToxicitySample, TranslationSample
>>>>>>> 79cfc181
from .format import Formatter
from ..utils.custom_types import NEROutput, NERPrediction, NERSample, Sample, SequenceClassificationOutput, \
    SequenceClassificationSample, SequenceLabel, QASample, SummarizationSample


class _IDataset(ABC):
    """Abstract base class for Dataset.

    Defines the load_data method that all subclasses must implement.
    """

    @abstractmethod
    def load_data(self):
        """Load data from the file_path."""
        return NotImplemented

    @abstractmethod
    def export_data(self, data: List[Sample], output_path: str):
        """
        Exports the data to the corresponding format and saves it to 'output_path'.

        Args:
            data (List[Sample]):
                data to export
            output_path (str):
                path to save the data to
        """
        return NotImplementedError()


class DataFactory:
    """Data factory for creating Dataset objects.

    The DataFactory class is responsible for creating instances of the
    correct Dataset type based on the file extension.
    """

    def __init__(
            self,
            file_path: str,
            task: str,
            **kwargs
    ) -> None:
        """Initializes DataFactory object.
        Args:
            file_path (str): Path to the dataset.
            task (str): Task to be evaluated.
        """

        self._file_path = file_path
        self._class_map = {cls.__name__.replace(
            'Dataset', '').lower(): cls for cls in _IDataset.__subclasses__()}
        _, self.file_ext = os.path.splitext(self._file_path)
        if len(self.file_ext) > 0:
            self.file_ext = self.file_ext.replace('.', '')
        else:
            self._file_path = self._load_dataset(self._file_path)
            _, self.file_ext = os.path.splitext(self._file_path)
        self.task = task
        self.init_cls = None
        self.kwargs = kwargs

    def load(self) -> List[Sample]:
        """Loads the data for the correct Dataset type.

        Returns:
            list[Sample]: Loaded text data.
        """
        self.init_cls = self._class_map[self.file_ext.replace(
            '.', '')](self._file_path, task=self.task, **self.kwargs)
        return self.init_cls.load_data()

    def export(self, data: List[Sample], output_path: str):
        """
        Exports the data to the corresponding format and saves it to 'output_path'.
        Args:
            data (List[Sample]):
                data to export
            output_path (str):
                path to save the data to
        """
        self.init_cls.export_data(data, output_path)

    @classmethod
    def load_curated_bias(cls, tests_to_filter, file_path) -> List[Sample]:
        data = []
        path = os.path.abspath(__file__)
        if file_path == 'BoolQ':
            bias_jsonl = os.path.dirname(path)[: -7]+"/BoolQ/bias.jsonl"
            with jsonlines.open(bias_jsonl) as reader:
                for item in reader:
                    if item['test_type'] in tests_to_filter:
                        data.append(
                            QASample(original_question=item['original_question'], original_context=item.get(
                                'original_context', "-"), perturbed_question=item['perturbed_question'], perturbed_context=item.get(
                                'perturbed_context', "-"), task="question-answering", test_type=item['test_type'], category=item['category'], dataset_name="BoolQ")
                        )
        elif file_path == 'XSum':
            bias_jsonl = os.path.dirname(path)[: -7]+"/Xsum/bias.jsonl"
            with jsonlines.open(bias_jsonl) as reader:
                for item in reader:
                    if item['test_type'] in tests_to_filter:
                        data.append(
                            SummarizationSample(original=item['original'], test_case=item['test_case'], task="summarization", test_type=item['test_type'], category=item['category'], dataset_name="XSum"))

        return data

    @classmethod
    def _load_dataset(cls, dataset_name: str):
        """
        Args:
            dataset_name (str): name of the dataset

        Returns:
            str: path to our data
        """
        script_path = os.path.abspath(__file__)
        script_dir = os.path.dirname(script_path)
        datasets_info = {
            'BoolQ-dev-tiny': script_dir[:-7]+'/BoolQ/dev-tiny.jsonl',
            'BoolQ-dev': script_dir[:-7]+'/BoolQ/dev.jsonl',
            'BoolQ-test-tiny': script_dir[:-7]+'/BoolQ/test-tiny.jsonl',
            'BoolQ-test': script_dir[:-7]+'/BoolQ/test.jsonl',
            'BoolQ': script_dir[:-7]+'/BoolQ/combined.jsonl',
            'NQ-open-test': script_dir[:-7]+'/NQ-open/test.jsonl',
            'NQ-open': script_dir[:-7]+'/NQ-open/combined.jsonl',
            'NQ-open-test-tiny': script_dir[:-7]+'/NQ-open/test-tiny.jsonl',
            'XSum-test-tiny': script_dir[:-7]+'/Xsum/XSum-test-tiny.jsonl',
            'XSum-test': script_dir[:-7]+'/Xsum/XSum-test.jsonl',
            'TruthfulQA-combined': script_dir[:-7]+'/TruthfulQA/TruthfulQA-combined.jsonl',
            'TruthfulQA-test': script_dir[:-7]+'/TruthfulQA/TruthfulQA-test.jsonl',
            'TruthfulQA-test-tiny': script_dir[:-7]+'/TruthfulQA/TruthfulQA-test-tiny.jsonl',
            'MMLU-test-tiny': script_dir[:-7]+'/MMLU/MMLU-test-tiny.jsonl',
            'MMLU-test': script_dir[:-7]+'/MMLU/MMLU-test.jsonl',
            'OpenBookQA-test': script_dir[:-7]+'/OpenBookQA/OpenBookQA-test.jsonl',
            'OpenBookQA-test-tiny': script_dir[:-7]+'/OpenBookQA/OpenBookQA-test-tiny.jsonl',
            'Quac-test': script_dir[:-7]+'/quac/Quac-test.jsonl',
            'Quac-test-tiny': script_dir[:-7]+'/quac/Quac-test-tiny.jsonl',
            'toxicity-test-tiny': script_dir[:-7]+'/toxicity/toxicity-test-tiny.jsonl',
<<<<<<< HEAD
            'NarrativeQA-test': script_dir[:-7]+'/NarrativeQA/NarrativeQA-test.jsonl',
            'NarrativeQA-test-tiny': script_dir[:-7]+'/NarrativeQA/NarrativeQA-test-tiny.jsonl',
            'HellaSwag-test': script_dir[:-7]+'/HellaSwag/hellaswag-test.jsonl',
            'HellaSwag-test-tiny': script_dir[:-7]+'/HellaSwag/hellaswag-test-tiny.jsonl',
=======
            'NarrativeQA-test' : script_dir[:-7]+'/NarrativeQA/NarrativeQA-test.jsonl',
            'NarrativeQA-test-tiny' : script_dir[:-7]+'/NarrativeQA/NarrativeQA-test-tiny.jsonl',
            'HellaSwag-test' : script_dir[:-7]+'/HellaSwag/hellaswag-test.jsonl',
            'HellaSwag-test-tiny' : script_dir[:-7]+'/HellaSwag/hellaswag-test-tiny.jsonl',
            'Translation-test':  script_dir[:-7]+'/Translation/translation-test-tiny.jsonl'
>>>>>>> 79cfc181
        }
        return datasets_info[dataset_name]


class ConllDataset(_IDataset):
    """
    Class to handle Conll files. Subclass of _IDataset.
    """

    def __init__(self, file_path: str, task: str) -> None:
        """Initializes ConllDataset object.
        Args:
            file_path (str): Path to the data file.
        """
        super().__init__()
        self._file_path = file_path

        if task != 'ner':
            raise ValueError(
                f'Given task ({task}) is not matched with ner. CoNLL dataset can ne only loaded for ner!')
        self.task = task

    def load_data(self) -> List[NERSample]:
        """Loads data from a CoNLL file.
        Returns:
            List[NERSample]: List of formatted sentences from the dataset.
        """
        data = []
        with open(self._file_path) as f:
            content = f.read()
            docs_strings = re.findall(r"-DOCSTART- \S+ \S+ O", content.strip())
            docs = [i.strip() for i in re.split(
                r"-DOCSTART- \S+ \S+ O", content.strip()) if i != '']
            for d_id, doc in enumerate(docs):
                #  file content to sentence split
                sentences = doc.strip().split('\n\n')

                if sentences == ['']:
                    data.append(([''], ['']))
                    continue

                for sent in sentences:
                    # sentence string to token level split
                    tokens = sent.strip().split('\n')

                    # get annotations from token level split
                    token_list = [t.split() for t in tokens]

                    #  get token and labels from the split
                    ner_labels = []
                    cursor = 0
                    for split in token_list:
                        ner_labels.append(
                            NERPrediction.from_span(
                                entity=split[-1],
                                word=split[0],
                                start=cursor,
                                end=cursor + len(split[0]),
                                doc_id=d_id,
                                doc_name=(docs_strings[d_id] if len(
                                    docs_strings) > 0 else ''),
                                pos_tag=split[1],
                                chunk_tag=split[2]
                            )
                        )
                        # +1 to account for the white space
                        cursor += len(split[0]) + 1

                    original = " ".join(
                        [label.span.word for label in ner_labels])

                    data.append(
                        NERSample(original=original, expected_results=NEROutput(
                            predictions=ner_labels))
                    )

        return data

    def export_data(self, data: List[Sample], output_path: str):
        """
        Exports the data to the corresponding format and saves it to 'output_path'.
        Args:
            data (List[Sample]):
                data to export
            output_path (str):
                path to save the data to
        """
        temp_id = None
        otext = ""
        for i in data:
            text, temp_id = Formatter.process(
                i, output_format='conll', temp_id=temp_id)
            otext += text

        with open(output_path, "wb") as fwriter:
            fwriter.write(bytes(otext, encoding="utf-8"))


class JSONDataset(_IDataset):
    """
    Class to handle JSON dataset files. Subclass of _IDataset.
    """

    def __init__(self, file_path: str):
        """Initializes JSONDataset object.
        Args:
            file_path (str): Path to the data file.
        """
        super().__init__()
        self._file_path = file_path

    def load_data(self) -> List[Sample]:
        """"""
        raise NotImplementedError()

    def export_data(self, data: List[Sample], output_path: str):
        """
        Exports the data to the corresponding format and saves it to 'output_path'.
        Args:
            data (List[Sample]):
                data to export
            output_path (str):
                path to save the data to
        """
        raise NotImplementedError()


class CSVDataset(_IDataset):
    """
    Class to handle CSV files dataset. Subclass of _IDataset.
    """
    COLUMN_NAMES = {
        'text-classification': {
            'text': ['text', 'sentences', 'sentence', 'sample'],
            'label': ['label', 'labels ', 'class', 'classes']
        },
        'ner': {
            'text': ['text', 'sentences', 'sentence', 'sample'],
            'ner': ['label', 'labels ', 'class', 'classes', 'ner_tag', 'ner_tags', 'ner', 'entity'],
            'pos': ['pos_tags', 'pos_tag', 'pos', 'part_of_speech'],
            'chunk': ['chunk_tags', 'chunk_tag']
        }
    }

    def __init__(self, file_path: str, task: str, **kwargs) -> None:
        """Initializes CSVDataset object.
        Args:
            file_path (str):
                Path to the data file.
            task (str):
                Task to be evaluated.
        """
        super().__init__()
        self._file_path = file_path
        self.task = task
        self.delimiter = self._find_delimiter(file_path)
        if task in self.COLUMN_NAMES:
            self.COLUMN_NAMES = self.COLUMN_NAMES[self.task]
        elif 'is_import' not in kwargs:
            raise ValueError(
                f"Given task ({task}) is not matched with template. \
                CSV dataset can ne only loaded for text-classification and ner!")
        self.column_map = None
        self.kwargs = kwargs

    def load_data(self) -> List[Sample]:
        """Loads data from a csv file.
        Returns:
            List[Sample]: List of formatted sentences from the dataset.
        """
        if self.kwargs.get('is_import', False):
            kwargs = self.kwargs.copy()
            kwargs.pop('is_import')
            return self._import_data(self._file_path, **kwargs)
        with open(self._file_path, newline='', encoding="utf-8") as csv_file:
            csv_reader = csv.DictReader(csv_file, delimiter=self.delimiter)

            samples = []
            for sent_indx, row in enumerate(csv_reader):
                if not self.column_map:
                    self.column_map = self._match_column_names(
                        list(row.keys()))

                if self.task == 'ner':
                    samples.append(
                        self._row_to_ner_sample(row, sent_indx)
                    )

                elif self.task == 'text-classification':
                    samples.append(
                        self._row_to_seq_classification_sample(row)
                    )

        return samples

    def export_data(self, data: List[Sample], output_path: str):
        """
        Exports the data to the corresponding format and saves it to 'output_path'.
        Args:
            data (List[Sample]):
                data to export
            output_path (str):
                path to save the data to
        """
        temp_id = None
        otext = ""
        for i in data:
            if isinstance(i, NEROutput):
                text, temp_id = Formatter.process(
                    i, output_format='csv', temp_id=temp_id)
            else:
                text = Formatter.process(i, output_format='csv')
            otext += text

        with open(output_path, "wb") as fwriter:
            fwriter.write(bytes(otext, encoding="utf-8"))

    @staticmethod
    def _find_delimiter(file_path: str) -> property:
        """
        Helper function in charge of finding the delimiter character in a csv file.
        Args:
            file_path (str):
                location of the csv file to load
        Returns:
            property:
        """
        sniffer = csv.Sniffer()
        with open(file_path, encoding="utf-8") as fp:
            first_line = fp.readline()
            delimiter = sniffer.sniff(first_line).delimiter
        return delimiter

    def _row_to_ner_sample(self, row: Dict[str, List[str]], sent_index: int) -> Sample:
        """
        Convert a row from the dataset into a Sample for the NER task.
        Args:
            row (Dict[str, List[str]]):
                single row of the dataset
            sent_index (int):
        Returns:
            Sample:
                row formatted into a Sample object
        """
        assert all(isinstance(value, list) for value in row.values()), \
            ValueError(f"Column ({sent_index}th) values should be list that contains tokens or labels. "
                       "Given CSV file has invalid values")

        token_num = len(row['text'])
        assert all(len(value) == token_num for value in row.values()), \
            ValueError(f"Column ({sent_index}th) values should have same length with number of token in text, "
                       f"which is {token_num}")

        original = " ".join(self.column_map['text'])
        ner_labels = list()
        cursor = 0
        for token_indx in range(len(self.column_map['text'])):
            token = row[self.column_map['text']][token_indx]
            ner_labels.append(
                NERPrediction.from_span(
                    entity=row[self.column_map['ner']][token_indx],
                    word=token,
                    start=cursor,
                    end=cursor + len(token),
                    pos_tag=row[self.column_map['pos']][token_indx]
                    if row.get(self.column_map['pos'], None) else None,
                    chunk_tag=row[self.column_map['chunk']][token_indx]
                    if row.get(self.column_map['chunk'], None) else None,
                )
            )
            cursor += len(token) + 1  # +1 to account for the white space

        return NERSample(
            original=original,
            expected_results=NEROutput(predictions=ner_labels)
        )

    def _row_to_seq_classification_sample(self, row: Dict[str, str]) -> Sample:
        """
        Convert a row from the dataset into a Sample for the text-classification task
        Args:
            row (Dict[str, str]):
                single row of the dataset
        Returns:
            Sample:
                row formatted into a Sample object
        """
        original = row[self.column_map['text']]
        #   label score should be 1 since it is ground truth, required for __eq__
        label = SequenceLabel(label=row[self.column_map['label']], score=1)

        return SequenceClassificationSample(
            original=original,
            expected_results=SequenceClassificationOutput(predictions=[label])
        )

    def _match_column_names(self, column_names: List[str]) -> Dict[str, str]:
        """
        Helper function to map original column into standardized ones.
        Args:
            column_names (List[str]):
                list of column names of the csv file
        Returns:
            Dict[str, str]:
                mapping from the original column names into 'standardized' names
        """
        column_map = {k: None for k in self.COLUMN_NAMES}
        for c in column_names:
            for key, reference_columns in self.COLUMN_NAMES.items():
                if c.lower() in reference_columns:
                    column_map[key] = c

        not_referenced_columns = {
            k: self.COLUMN_NAMES[k] for k, v in column_map.items() if v is None}
        if not_referenced_columns:
            raise OSError(
                f"CSV file is invalid. CSV handler works with template column names!\n"
                f"{', '.join(not_referenced_columns.keys())} column could not be found in header.\n"
                f"You can use following namespaces:\n{not_referenced_columns}"
            )
        return column_map

    def _import_data(self, file_name, **kwargs) -> List[Sample]:
        """
        Helper function to import testcases from csv file after editing.
        Args:
            file_name (str):    path to the csv file
            **kwargs:           additional arguments to pass to pandas.read_csv
        Returns:
            List[Sample]:       list of samples

        """
        data = pd.read_csv(file_name, **kwargs)
        custom_names = {
            'question-answering': 'qa',
            'text-classification': 'sequenceclassification'

        }
        sample_models = {
            k.lower(): v for k, v in sample.__dict__.items()
            if k.endswith('Sample')
        }
        samples = []

        for i in data.to_dict(orient='records'):
            if self.task in custom_names:
                sample_name = custom_names[self.task] + 'sample'
            else:
                sample_name = self.task.lower() + 'sample'
            samples.append(
                sample_models[sample_name](**i)
            )
        return samples


class JSONLDataset(_IDataset):
    """
    Class to handle JSONL datasets. Subclass of _IDataset.
    """

    def __init__(self, file_path: str, task: str) -> None:
        """Initializes JSONLDataset object.
        Args:
            file_path (str): Path to the data file.
        """
        super().__init__()
        self._file_path = file_path
        self.task = task

    def load_data(self):
        """Loads data from a JSONL file.
        Returns:
            list[QASample]: Loaded text data.
        """

        data = []
        with jsonlines.open(self._file_path) as reader:
            for item in reader:
                if (self.task == 'question-answering'):
                    expected_results = item.get(
                        "answer_and_def_correct_predictions", item.get("answer", None))
                    if isinstance(expected_results, str) or isinstance(expected_results, bool):
                        expected_results = [str(expected_results)]

                    data.append(
                        QASample(
                            original_question=item['question'],
                            original_context=item.get('passage', "-"),
                            expected_results=expected_results,
                            task=self.task,
                            dataset_name=self._file_path.split('/')[-2]
                        )
                    )

                elif (self.task == 'summarization'):
                    expected_results = item.get("summary", None)
                    if isinstance(expected_results, str) or isinstance(expected_results, bool):
                        expected_results = [str(expected_results)]
                    data.append(
                        SummarizationSample(
                            original=item['document'],
                            expected_results=expected_results,
                            task=self.task,
                            dataset_name=self._file_path.split('/')[-2]
                        )
                    )
                elif (self.task == 'toxicity'):
                    data.append(
                        ToxicitySample(
                            prompt=item['text'],
                            task=self.task,
                            dataset_name=self._file_path.split('/')[-2]
                        )
                    )
                    
                elif (self.task == 'translation'):
                    data.append(
                        TranslationSample(
                            original=item['sourceString'],
                            task=self.task,
                            dataset_name=self._file_path.split('/')[-2]
                        )
                    )
                    

        return data

    def export_data(self, data: List[Sample], output_path: str):
        """
        Exports the data to the corresponding format and saves it to 'output_path'.
        Args:
            data (List[Sample]):
                data to export
            output_path (str):
                path to save the data to
        """
        raise NotImplementedError()


class HuggingFaceDataset(_IDataset):
    """
    Example dataset class that loads data using the Hugging Face dataset library.
    """
    COLUMN_NAMES = {
        'text-classification': {
            'text': ['text', 'sentences', 'sentence', 'sample'],
            'label': ['label', 'labels', 'class', 'classes']
        }
    }

    def __init__(self, dataset_name: str):
        """
        Initialize the HuggingFaceDataset class.

        Args:
            dataset_name (str):
                Name of the dataset to load.
        """
        self.dataset_name = dataset_name

    def load_data(self, feature_column: str = "text", target_column: str = "label", split: str = 'test', subset: str = None) -> List[Sample]:
        """
        Load the specified split from the dataset library.

        Args:
            feature_column (str):
                Name of the feature_column column.
            target_column (str):
                Name of the target_column column.
            split (str):
                Name of the split to load (e.g., train, validation, test).
            subset (str):
                Name of the configuration.

        Returns:
            List[Sample]:
                Loaded split as a list of Sample objects.
        """
        try:
            from datasets import load_dataset
        except ImportError:
            raise ModuleNotFoundError(
                "The 'datasets' package is not installed. Please install it using 'pip install datasets'.")
        if subset:
            dataset = load_dataset(self.dataset_name, name=subset, split=split)
        else:
            dataset = load_dataset(self.dataset_name, split=split)

        if feature_column and target_column:
            dataset = dataset.map(lambda example: {
                                  'text': example[feature_column], 'label': example[target_column]})

        samples = [self._row_to_sample(example) for example in dataset]
        return samples

    def export_data(self, data: List[Sample], output_path: str):
        """
        Exports the data to the corresponding format and saves it to 'output_path'.

        Args:
            data (List[Sample]):
                Data to export.
            output_path (str):
                Path to save the data to.
        """
        with open(output_path, "w") as file:
            csv_writer = csv.writer(file)
            csv_writer.writerow(
                list(self.COLUMN_NAMES['text-classification'].keys()))
            for sample in data:
                row = self._sample_to_row(sample)
                csv_writer.writerow(row)

    def _row_to_sample(self, data_row: Dict[str, str]) -> Sample:
        """
        Convert a row from the dataset into a Sample for text classification.

        Args:
            data_row (Dict[str, str]):
                Single row of the dataset.

        Returns:
            Sample:
                Row formatted into a Sample object.
        """
        input_column = next(
            (col for col in self.COLUMN_NAMES['text-classification']['text'] if col in data_row), None)
        output_column = next(
            (col for col in self.COLUMN_NAMES['text-classification']['label'] if col in data_row), None)

        original = data_row.get(input_column, '')
        label = SequenceLabel(label=data_row.get(output_column, ''), score=1)

        return SequenceClassificationSample(
            original=original,
            expected_results=SequenceClassificationOutput(predictions=[label])
        )

    def _sample_to_row(self, sample: Sample) -> List[str]:
        """
        Convert a Sample object into a row for exporting.

        Args:
            sample (Sample):
                Sample object to convert.

        Returns:
            List[str]:
                Row formatted as a list of strings.
        """
        row = [sample.original, sample.expected_results.predictions[0].label]
        return row<|MERGE_RESOLUTION|>--- conflicted
+++ resolved
@@ -5,12 +5,7 @@
 import pandas as pd
 from abc import ABC, abstractmethod
 from typing import Dict, List
-<<<<<<< HEAD
-from nlptest.utils.custom_types import sample
-from nlptest.utils.custom_types.sample import ToxicitySample
-=======
 from nlptest.utils.custom_types.sample import ToxicitySample, TranslationSample
->>>>>>> 79cfc181
 from .format import Formatter
 from ..utils.custom_types import NEROutput, NERPrediction, NERSample, Sample, SequenceClassificationOutput, \
     SequenceClassificationSample, SequenceLabel, QASample, SummarizationSample
@@ -150,18 +145,11 @@
             'Quac-test': script_dir[:-7]+'/quac/Quac-test.jsonl',
             'Quac-test-tiny': script_dir[:-7]+'/quac/Quac-test-tiny.jsonl',
             'toxicity-test-tiny': script_dir[:-7]+'/toxicity/toxicity-test-tiny.jsonl',
-<<<<<<< HEAD
-            'NarrativeQA-test': script_dir[:-7]+'/NarrativeQA/NarrativeQA-test.jsonl',
-            'NarrativeQA-test-tiny': script_dir[:-7]+'/NarrativeQA/NarrativeQA-test-tiny.jsonl',
-            'HellaSwag-test': script_dir[:-7]+'/HellaSwag/hellaswag-test.jsonl',
-            'HellaSwag-test-tiny': script_dir[:-7]+'/HellaSwag/hellaswag-test-tiny.jsonl',
-=======
             'NarrativeQA-test' : script_dir[:-7]+'/NarrativeQA/NarrativeQA-test.jsonl',
             'NarrativeQA-test-tiny' : script_dir[:-7]+'/NarrativeQA/NarrativeQA-test-tiny.jsonl',
             'HellaSwag-test' : script_dir[:-7]+'/HellaSwag/hellaswag-test.jsonl',
             'HellaSwag-test-tiny' : script_dir[:-7]+'/HellaSwag/hellaswag-test-tiny.jsonl',
             'Translation-test':  script_dir[:-7]+'/Translation/translation-test-tiny.jsonl'
->>>>>>> 79cfc181
         }
         return datasets_info[dataset_name]
 

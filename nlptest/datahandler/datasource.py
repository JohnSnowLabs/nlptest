--- conflicted
+++ resolved
@@ -130,18 +130,13 @@
             'NQ-open-test': script_dir[:-7]+'/NQ-open/test.jsonl',
             'NQ-open': script_dir[:-7]+'/NQ-open/combined.jsonl',
             'NQ-open-test-tiny': script_dir[:-7]+'/NQ-open/test-tiny.jsonl',
-<<<<<<< HEAD
             'XSum-test-tiny': script_dir[:-7]+'/Xsum/XSum-test-tiny.jsonl',
             'XSum-test': script_dir[:-7]+'/Xsum/XSum-test.jsonl',
-            'toxicity-test-tiny': script_dir[:-7]+'/toxicity/toxicity-test-tiny.jsonl',
-=======
-            'XSum-test-tiny' : script_dir[:-7]+'/Xsum/XSum-test-tiny.jsonl',
-            'XSum-test' : script_dir[:-7]+'/Xsum/XSum-test.jsonl',
             'TruthfulQA-combined' : script_dir[:-7]+'/TruthfulQA/TruthfulQA-combined.jsonl',
             'TruthfulQA-test' : script_dir[:-7]+'/TruthfulQA/TruthfulQA-test.jsonl',
             'TruthfulQA-tiny' : script_dir[:-7]+'/TruthfulQA/TruthfulQA-tiny.jsonl',
             'TruthfulQA-train' : script_dir[:-7]+'/TruthfulQA/TruthfulQA-train.jsonl',
->>>>>>> b00945d2
+            'toxicity-test-tiny': script_dir[:-7]+'/toxicity/toxicity-test-tiny.jsonl',
         }
         return datasets_info[dataset_name]
 

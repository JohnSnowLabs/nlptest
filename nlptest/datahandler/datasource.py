--- conflicted
+++ resolved
@@ -137,19 +137,16 @@
             'TruthfulQA-test' : script_dir[:-7]+'/TruthfulQA/TruthfulQA-test.jsonl',
             'TruthfulQA-tiny' : script_dir[:-7]+'/TruthfulQA/TruthfulQA-tiny.jsonl',
             'TruthfulQA-train' : script_dir[:-7]+'/TruthfulQA/TruthfulQA-train.jsonl',
-<<<<<<< HEAD
             'MMLU-dev-tiny' : script_dir[:-7]+'/MMLU/MMLU-dev-tiny.jsonl',
             'MMLU-test-tiny' : script_dir[:-7]+'/MMLU/MMLU-test-tiny.jsonl',
             'MMLU-val-tiny' : script_dir[:-7]+'/MMLU/MMLU-val-tiny.jsonl',
 
-=======
             'OpenBookQA-test' : script_dir[:-7]+'/OpenBookQA/OpenBookQA-test.jsonl',
             'OpenBookQA-train' : script_dir[:-7]+'/OpenBookQA/OpenBookQA-train.jsonl',
             'OpenBookQA-dev' : script_dir[:-7]+'/OpenBookQA/OpenBookQA-dev.jsonl',
             'OpenBookQA-test-tiny' : script_dir[:-7]+'/OpenBookQA/OpenBookQA-test-tiny.jsonl',
             'OpenBookQA-train-tiny' : script_dir[:-7]+'/OpenBookQA/OpenBookQA-train-tiny.jsonl',
             'OpenBookQA-dev-tiny' : script_dir[:-7]+'/OpenBookQA/OpenBookQA-dev-tiny.jsonl',
->>>>>>> 83b99cc9
         }
         return datasets_info[dataset_name]
 

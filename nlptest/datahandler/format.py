--- conflicted
+++ resolved
@@ -195,7 +195,6 @@
             norm_original_items = original.lower().split()
             temp_len = 0
             for jdx, item in enumerate(norm_test_case_items):
-<<<<<<< HEAD
                 try:
                     if item in norm_original_items and jdx >= norm_original_items.index(item):
                         oitem_index = norm_original_items.index(item)
@@ -206,23 +205,6 @@
                         text += f"{test_case_items[jdx]} {j.pos_tag} {j.chunk_tag} {j.entity}\n"
                         norm_original_items.pop(oitem_index)
                         temp_len += 1
-=======
-                if item in norm_original_items and jdx >= norm_original_items.index(item):
-                    oitem_index = norm_original_items.index(item)
-                    j = sample.expected_results.predictions[oitem_index + temp_len]
-                    if temp_id != j.doc_id and jdx == 0:
-                        text += f"{j.doc_name}\n\n"
-                        temp_id = j.doc_id
-                    text += f"{test_case_items[jdx]} {j.pos_tag} {j.chunk_tag} {j.entity}\n"
-                    norm_original_items.pop(oitem_index)
-                    temp_len += 1
-                else:
-                    o_item = norm_original_items[jdx-temp_len]
-                    letters_count = len(set(o_item) - set(item))
-                    if len(norm_test_case_items) == len(norm_original_items) or letters_count < len(o_item):
-                        tl = sample.expected_results.predictions[jdx]
-                        text += f"{test_case_items[jdx]} {tl.pos_tag} {tl.chunk_tag} {tl.entity}\n"
->>>>>>> dd79797d
                     else:
                         o_item = sample.expected_results.predictions[jdx].span.word
                         letters_count = len(set(o_item) - set(item))

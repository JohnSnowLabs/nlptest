from functools import reduce
from typing import Optional, Union

import pandas as pd
import yaml

from .datahandler.datasource import DataFactory
from .modelhandler import ModelFactory
from .testrunner import TestRunner
from .transform.perturbation import PerturbationFactory


class Harness:
    """ Harness is a testing class for NLP models.

    Harness class evaluates the performance of a given NLP model. Given test data is
    used to test the model. A report is generated with test results.
    """

    def __init__(
            self,
            task: Optional[str],
            model: Union[str, ModelFactory],
            data: Optional[str] = None,
            config: Optional[Union[str, dict]] = None
    ):
        """
        Initialize the Harness object.

        Args:
            task (str, optional): Task for which the model is to be evaluated.
            model (str | ModelFactory): ModelFactory object or path to the model to be evaluated.
            data (str, optional): Path to the data to be used for evaluation.
            config (str | dict, optional): Configuration for the tests to be performed.
        """

        super().__init__()
        self.task = task

        if isinstance(model, ModelFactory):
            assert model.task == task, \
                "The 'task' passed as argument as the 'task' with which the model has been initialized are different."
            self.model = model
        elif isinstance(model, str):
            self.model = ModelFactory(task=task, model_path=model)

        else:
            self.model = model
            if "sparknlp.pretrained" in str(type(self.model)):
                self.model.backend = "sparknlp.pretrained"
            else:
                self.model.backend = "spark"

        if data is not None:
            # self.data = data
            if type(data) == str:
                self.data = DataFactory(data).load()
            # else:
            #     self.data = DataFactory.load_hf(data)
        if config is not None:
            self._config = self.configure(config)

    def configure(self, config):
        """
        Configure the Harness with a given configuration.

        Args:
            config (str | dict): Configuration file path or dictionary
                for the tests to be performed.

        Returns:
            dict: Loaded configuration.
        """

        if type(config) == dict:
            self._config = config
        else:
            with open(config, 'r') as yml:
                self._config = yaml.safe_load(yml)

        return self._config

    def generate(self) -> None:
        """
        Generates the testcases to be used when evaluating the model.

        Returns:
            None: The generated testcases are stored in `_load_testcases` attribute.
        """

        # self.data_handler =  DataFactory(data_path).load()
        # self.data_handler = self.data_handler(file_path = data_path)
        tests = self._config['tests_types']
        self._load_testcases = PerturbationFactory(self.data, tests).transform()
        return self
    # def load(self) -> pd.DataFrame:
    #     try:
    #         self._load_testcases = pd.read_csv('path/to/{self._model_path}_testcases')
    #         if self.load_testcases.empty:
    #             self.load_testcases = self.generate()
    #         # We have to make sure that loaded testcases df are editable in Qgrid
    #         return self.load_testcases
    #     except:
    #         self.generate()

    def run(self) -> "Harness":
        """
        Run the tests on the model using the generated testcases.

        Returns:
            None: The evaluations are stored in `_generated_results` attribute.
        """
        self._generated_results = TestRunner(self._load_testcases, self.model).evaluate()
        return self

    def report(self) -> pd.DataFrame:
        """
        Generate a report of the test results.

        Returns:
            pd.DataFrame: DataFrame containing the results of the tests.
        """
        if isinstance(self._config['min_pass_rate'], list):
            min_pass_dict = reduce(lambda x, y: {**x, **y}, self._config['min_pass_rate'])
        else:
            min_pass_dict = self._config['min_pass_rate']

        summary = self._generated_results.groupby('Test_type')['is_pass']
        summary = summary.agg(
<<<<<<< HEAD
            pass_count = 'sum',
            fail_count = lambda x: x.count()-x.sum(),
            pass_rate = 'mean'
            )
=======
            fail_count=lambda x: x.count() - x.sum(),
            pass_count='sum',
            pass_rate='mean'
        )
>>>>>>> c7064062
        summary = summary.reset_index()

        summary['minimum_pass_rate'] = summary['Test_type'].apply(
            lambda x: min_pass_dict.get(x, min_pass_dict.get('default', 0))
        )

        summary['pass'] = summary['minimum_pass_rate'] < summary['pass_rate']
        summary['pass_rate'] = summary['pass_rate'].apply(lambda x: "{:.0f}%".format(x*100))
        summary['minimum_pass_rate'] = summary['minimum_pass_rate'].apply(lambda x: "{:.0f}%".format(x*100))

        summary.columns=["test type", "pass count", "fail count", "pass rate", "minimum pass rate", "pass"]
        return summary

    def save(
            self, config: str = "test_config.yml",
            testcases: str = "test_cases.csv",
            results: str = "test_results.csv"
    ):
        """
        Save the configuration, generated testcases, and results
        of the evaluations as yml and csv files.

        Parameters:
            config (str, optional): Path to the YAML file for the configuration.
                Default is "test_config.yml".
            testcases (str, optional): Path to the CSV file for the generated testcases.
                Default is "test_cases.csv".
            results (str, optional): Path to the CSV file for the results of the evaluations.
                Default is "test_results.csv".

        Returns:
            None
        """

        with open(config, 'w') as yml:
            yml.write(yaml.safe_dump(self._config))

        self._load_testcases.to_csv(testcases, index=None)
        self._generated_results.to_csv(results, index=None)<|MERGE_RESOLUTION|>--- conflicted
+++ resolved
@@ -127,17 +127,10 @@
 
         summary = self._generated_results.groupby('Test_type')['is_pass']
         summary = summary.agg(
-<<<<<<< HEAD
             pass_count = 'sum',
             fail_count = lambda x: x.count()-x.sum(),
             pass_rate = 'mean'
             )
-=======
-            fail_count=lambda x: x.count() - x.sum(),
-            pass_count='sum',
-            pass_rate='mean'
-        )
->>>>>>> c7064062
         summary = summary.reset_index()
 
         summary['minimum_pass_rate'] = summary['Test_type'].apply(

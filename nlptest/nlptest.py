from collections import defaultdict
from functools import reduce
from typing import Optional, Union

import pandas as pd
import yaml

from .augmentation.fix_robustness import AugmentRobustness
from .datahandler.datasource import DataFactory
from .modelhandler import ModelFactory
from .testrunner import TestRunner
from .transform import TestFactory


class Harness:
    """ Harness is a testing class for NLP models.

    Harness class evaluates the performance of a given NLP model. Given test data is
    used to test the model. A report is generated with test results.
    """
    SUPPORTED_HUBS = ["spacy", "huggingface", "johnsnowlabs"]

    def __init__(
            self,
            task: Optional[str],
            model: Union[str],
            hub: Optional[str] = None,
            data: Optional[str] = None,
            config: Optional[Union[str, dict]] = None
    ):
        """
        Initialize the Harness object.

        Args:
            task (str, optional): Task for which the model is to be evaluated.
            model (str | ModelFactory): ModelFactory object or path to the model to be evaluated.
            hub (str, optional): model hub to load from the path. Required if path is passed as 'model'.
            data (str, optional): Path to the data to be used for evaluation.
            config (str | dict, optional): Configuration for the tests to be performed.

        Raises:
            ValueError: Invalid arguments.
        """

        super().__init__()
        self.task = task

        if isinstance(model, str):
            if hub is None:
                raise OSError(f"You need to pass the 'hub' parameter when passing a string as 'model'.")

            self.model = ModelFactory.load_model(path=model, task=task, hub=hub)
        else:
            self.model = ModelFactory(task=task, model=model)

        if data is not None:
            if type(data) == str:
                self.data = DataFactory(data, task=self.task).load()

        if config is not None:
            self._config = self.configure(config)
        else:
            self._config = None

        self._testcases = None
        self._generated_results = None
        self.accuracy_results = None
        self.aug_data = None

    def configure(self, config: Union[str, dict]):
        """
        Configure the Harness with a given configuration.

        Args:
            config (str | dict): Configuration file path or dictionary
                for the tests to be performed.

        Returns:
            dict: Loaded configuration.
        """
        if type(config) == dict:
            self._config = config
        else:
            with open(config, 'r') as yml:
                self._config = yaml.safe_load(yml)
        return self._config

    def generate(self) -> "Harness":
        """
        Generates the testcases to be used when evaluating the model.

        Returns:
            None: The generated testcases are stored in `_testcases` attribute.
        """
        tests = self._config['tests']
        self._testcases = TestFactory.transform(self.data, tests)
        return self

    def run(self) -> "Harness":
        """
        Run the tests on the model using the generated testcases.

        Returns:
            None: The evaluations are stored in `generated_results` attribute.
        """
        self._generated_results, self.accuracy_results = TestRunner(self._testcases, self.model,
                                                                   self.data).evaluate()
        return self

    def report(self) -> pd.DataFrame:
        """
        Generate a report of the test results.
        Returns:
            pd.DataFrame: DataFrame containing the results of the tests.
        """
        if isinstance(self._config, dict):
            self.min_pass_dict = {j: k.get('min_pass_rate', 0.65) for i, v in \
                             self._config['tests'].items() for j, k in v.items()}
        self.default_min_pass_dict = self._config['defaults'].get('min_pass_rate', 0.65)

        summary = defaultdict(lambda: defaultdict(int))
        for sample in self._generated_results:
            summary[sample.test_type]['category'] = sample.category
            summary[sample.test_type][str(sample.is_pass()).lower()] += 1

        report = {}
        for test_type, value in summary.items():
            pass_rate = summary[test_type]["true"] / (summary[test_type]["true"] + summary[test_type]["false"])
            min_pass_rate = self.min_pass_dict.get(test_type, self.default_min_pass_dict)
            report[test_type] = {
                "category": summary[test_type]['category'],
                "fail_count": summary[test_type]["false"],
                "pass_count": summary[test_type]["true"],
                "pass_rate": pass_rate,
                "minimum_pass_rate": min_pass_rate,
                "pass": pass_rate >= min_pass_rate
            }

        df_report = pd.DataFrame.from_dict(report, orient="index")
        df_report = df_report.reset_index(names="test_type")

        df_report['pass_rate'] = df_report['pass_rate'].apply(lambda x: "{:.0f}%".format(x * 100))
        df_report['minimum_pass_rate'] = df_report['minimum_pass_rate'].apply(lambda x: "{:.0f}%".format(x * 100))

        df_accuracy = self.accuracy_report().iloc[:2].drop("test_case", axis=1)
        df_accuracy = df_accuracy.rename({"actual_result": "pass_rate", "expected_result": "minimum_pass_rate"}, axis=1)
        df_accuracy["pass"] = df_accuracy["pass_rate"] >= df_accuracy["minimum_pass_rate"]
        df_accuracy['pass_rate'] = df_accuracy['pass_rate'].apply(lambda x: "{:.0f}%".format(x * 100))
        df_accuracy['minimum_pass_rate'] = df_accuracy['minimum_pass_rate'].apply(lambda x: "{:.0f}%".format(x * 100))
<<<<<<< HEAD
        df_final = pd.concat([df_report, df_accuracy])
        self.df_report = df_final.fillna("-")
        return self.df_report
=======
        df_accuracy['category'] = 'Accuracy' #Temporary fix

        df_final = pd.concat([df_report, df_accuracy])
        col_to_move = 'category'
        first_column = df_final.pop('category')
        df_final.insert(0, col_to_move, first_column)
        df_final = df_final.reset_index(drop=True)

        return df_final.fillna("-")
>>>>>>> 1bc1ad77

    def generated_results(self) -> pd.DataFrame:
        """
        Generates an overall report with every textcase and labelwise metrics.

        Returns:
            pd.DataFrame: Generated dataframe.
        """
        generated_results_df = pd.DataFrame.from_dict([x.to_dict() for x in self._generated_results])
        accuracy_df = self.accuracy_report()
        final_df = pd.concat([generated_results_df, accuracy_df]).fillna("-")
        final_df = final_df.reset_index(drop=True)

        return final_df

    def accuracy_report(self) -> pd.DataFrame:
        """
        Generate a report of the accuracy results.

        Returns:
            pd.DataFrame: DataFrame containing the accuracy, f1, precision, recall scores.
        """

        acc_report = self.accuracy_results.copy()
        acc_report["expected_result"] = acc_report.apply(
            lambda x: self.min_pass_dict.get(x["test_case"]+x["test_type"], self.min_pass_dict.get('default', 0)), axis=1
        )
        acc_report["pass"] = acc_report["actual_result"] >= acc_report["expected_result"]
        return acc_report

<<<<<<< HEAD
    def augment(self, input_path, output_path, inplace=False):
        dtypes = self.df_report[['pass_rate', 'minimum_pass_rate']].dtypes.apply(
            lambda x: x.str).values.tolist()

        if dtypes != ['<i4'] * 2:
            self.df_report['pass_rate'] = self.df_report['pass_rate'].str.replace("%", "").astype(int)
            self.df_report['minimum_pass_rate'] = self.df_report['minimum_pass_rate'].str.replace("%", "").astype(int)

        AugmentRobustness.fix(
            input_path,
            output_path,
            self.df_report,
            self._config
        )

        return self

    def load_testcases_df(self) -> pd.DataFrame:
        """Testcases after .generate() is called"""
        return pd.DataFrame([x.to_dict() for x in self.load_testcases]).drop(["pass", "actual_result"], errors="ignore",
                                                                        axis=1)
=======
    def testcases(self) -> pd.DataFrame:
        """Testcases after .generate() is called"""
        final_df = pd.DataFrame([x.to_dict() for x in self._testcases]).drop(["pass", "actual_result"], errors="ignore",
                                                                             axis=1)
        
        final_df = final_df.reset_index(drop=True)
        return final_df
>>>>>>> 1bc1ad77

    def save(self, config: str = "test_config.yml", testcases: str = "test_cases.csv",
             results: str = "test_results.csv") -> None:
        """
        Save the configuration, generated testcases, and results
        of the evaluations as yml and csv files.

        Parameters:
            config (str, optional): Path to the YAML file for the configuration.
                Default is "test_config.yml".
            testcases (str, optional): Path to the CSV file for the generated testcases.
                Default is "test_cases.csv".
            results (str, optional): Path to the CSV file for the results of the evaluations.
                Default is "test_results.csv".

        Returns:
            None
        """
        with open(config, 'w') as yml:
            yml.write(yaml.safe_dump(self._config))

        self._testcases.to_csv(testcases, index=None)
        self._generated_results.to_csv(results, index=None)<|MERGE_RESOLUTION|>--- conflicted
+++ resolved
@@ -65,7 +65,6 @@
         self._testcases = None
         self._generated_results = None
         self.accuracy_results = None
-        self.aug_data = None
 
     def configure(self, config: Union[str, dict]):
         """
@@ -147,21 +146,15 @@
         df_accuracy["pass"] = df_accuracy["pass_rate"] >= df_accuracy["minimum_pass_rate"]
         df_accuracy['pass_rate'] = df_accuracy['pass_rate'].apply(lambda x: "{:.0f}%".format(x * 100))
         df_accuracy['minimum_pass_rate'] = df_accuracy['minimum_pass_rate'].apply(lambda x: "{:.0f}%".format(x * 100))
-<<<<<<< HEAD
+        df_accuracy['category'] = 'Accuracy' #Temporary fix
         df_final = pd.concat([df_report, df_accuracy])
-        self.df_report = df_final.fillna("-")
-        return self.df_report
-=======
-        df_accuracy['category'] = 'Accuracy' #Temporary fix
-
-        df_final = pd.concat([df_report, df_accuracy])
+
         col_to_move = 'category'
         first_column = df_final.pop('category')
         df_final.insert(0, col_to_move, first_column)
         df_final = df_final.reset_index(drop=True)
 
         return df_final.fillna("-")
->>>>>>> 1bc1ad77
 
     def generated_results(self) -> pd.DataFrame:
         """
@@ -192,7 +185,7 @@
         acc_report["pass"] = acc_report["actual_result"] >= acc_report["expected_result"]
         return acc_report
 
-<<<<<<< HEAD
+    def testcases(self) -> pd.DataFrame:
     def augment(self, input_path, output_path, inplace=False):
         dtypes = self.df_report[['pass_rate', 'minimum_pass_rate']].dtypes.apply(
             lambda x: x.str).values.tolist()
@@ -212,17 +205,10 @@
 
     def load_testcases_df(self) -> pd.DataFrame:
         """Testcases after .generate() is called"""
-        return pd.DataFrame([x.to_dict() for x in self.load_testcases]).drop(["pass", "actual_result"], errors="ignore",
-                                                                        axis=1)
-=======
-    def testcases(self) -> pd.DataFrame:
-        """Testcases after .generate() is called"""
         final_df = pd.DataFrame([x.to_dict() for x in self._testcases]).drop(["pass", "actual_result"], errors="ignore",
                                                                              axis=1)
-        
         final_df = final_df.reset_index(drop=True)
         return final_df
->>>>>>> 1bc1ad77
 
     def save(self, config: str = "test_config.yml", testcases: str = "test_cases.csv",
              results: str = "test_results.csv") -> None:

--- conflicted
+++ resolved
@@ -115,7 +115,6 @@
 
         results_df = pd.DataFrame()
         for sample in self.generated_results:
-<<<<<<< HEAD
             ttype = sample.test_type
             ori = sample.original
             tes = sample.test_case
@@ -157,38 +156,10 @@
         # df_report = pd.DataFrame.from_dict(report, orient="index")
         df_report = df_report.reset_index()
         df_report['minimum_pass_rate'] = df_report['test_type'].apply(lambda x: min_pass_dict.get(x, min_pass_dict.get('default', 0.65)))
-=======
-            # print("=============" * 10)
-            # print("TEST TYPE: ", sample.test_type)
-            # print("ORIGINAL: ", sample.original)
-            # print("TEST CASE: ", sample.test_case)
-            # print("EXPECTED: ", sample.expected_results)
-            # print("ACTUAL: ", sample.realigned_spans)
-            # print("TRANSFORMATIONS: ", sample.transformations)
-            # print("IS PASS: ", sample.is_pass())
-
-            summary[sample.test_type][str(sample.is_pass()).lower()] += 1
-
-        report = {}
-        for test_type, value in summary.items():
-            pass_rate = summary[test_type]["true"] / (summary[test_type]["true"] + summary[test_type]["false"])
-            min_pass_rate = min_pass_dict.get(test_type, min_pass_dict["default"])
-            report[test_type] = {
-                "fail_count": summary[test_type]["false"],
-                "pass_count": summary[test_type]["true"],
-                "pass_rate": pass_rate,
-                "minimum_pass_rate": min_pass_rate,
-                "pass": pass_rate >= min_pass_rate
-            }
-
-        df_report = pd.DataFrame.from_dict(report, orient="index")
-        df_report = df_report.reset_index(names="test_type")
->>>>>>> d0193a1a
 
         df_report['pass_rate'] = df_report['pass_rate'].apply(lambda x: "{:.0f}%".format(x*100))
         df_report['minimum_pass_rate'] = df_report['minimum_pass_rate'].apply(lambda x: "{:.0f}%".format(x*100))
         
-<<<<<<< HEAD
         # df_accuracy = self.accuracy_report().iloc[:2].drop("test_case", axis=1)
         # df_accuracy = df_accuracy.rename({"actual_result":"pass_rate", "expected_result":"minimum_pass_rate", "Test_type":"test_type"}, axis=1)
         # df_accuracy["pass"] = df_accuracy["pass_rate"] >= df_accuracy["minimum_pass_rate"]
@@ -201,22 +172,9 @@
 
         return self.report_df
     
-=======
-        df_accuracy = self.accuracy_report().iloc[:2].drop("Test_Case", axis=1)
-        df_accuracy = df_accuracy.rename({"actual_result":"pass_rate", "expected_result":"minimum_pass_rate", "Test_type":"test_type"}, axis=1)
-        df_accuracy["pass"] = df_accuracy["pass_rate"] >= df_accuracy["minimum_pass_rate"]
-        df_accuracy['pass_rate'] = df_accuracy['pass_rate'].apply(lambda x: "{:.0f}%".format(x*100))
-        df_accuracy['minimum_pass_rate'] = df_accuracy['minimum_pass_rate'].apply(lambda x: "{:.0f}%".format(x*100))
-
-
-        df_report = df_report.merge(df_accuracy, how="outer")
-
-        return df_report.fillna("-")
-    
     def detail_report(self) -> pd.DataFrame:
         return pd.DataFrame.from_dict([x.to_dict() for x in self.generated_results])
 
->>>>>>> d0193a1a
     def accuracy_report(self) -> pd.DataFrame:
         """
         Generate a report of the accuracy results.
@@ -230,13 +188,13 @@
             min_pass_dict = self._config['min_pass_rate']
         acc_report = self.accuracy_results.copy()
         acc_report["expected_result"] = acc_report.apply(
-<<<<<<< HEAD
             lambda x: min_pass_dict.get(x["test_case"]+x["test_type"], min_pass_dict.get('default', 0)), axis=1
         )
         acc_report["pass"] = acc_report["actual_result"] >= acc_report["expected_result"]
         return acc_report
 
     def augment(self, data_path, save_path):
+        
         aug_data = AugmentRobustness.fix(
             data_path,
             self.report_df,
@@ -245,12 +203,6 @@
 
         )
         return aug_data
-=======
-            lambda x: min_pass_dict.get(x["Test_Case"]+x["Test_type"], min_pass_dict.get('default', 0)), axis=1
-        )
-        acc_report["pass"] = acc_report["actual_result"] >= acc_report["expected_result"]
-        return acc_report
->>>>>>> d0193a1a
 
     def save(self, config: str = "test_config.yml", testcases: str = "test_cases.csv",
              results: str = "test_results.csv") -> None:

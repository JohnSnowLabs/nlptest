--- conflicted
+++ resolved
@@ -131,14 +131,7 @@
         Returns:
             None: The evaluations are stored in `generated_results` attribute.
         """
-<<<<<<< HEAD
         self._generated_results = BaseRunner(self._testcases, self.model,
-=======
-        if self._testcases is None:
-            raise RuntimeError("The test casess have not been generated yet. Please use the `.generate()` method before"
-                             "calling the `.run()` method.")
-        self._generated_results = TestRunner(self._testcases, self.model,
->>>>>>> 2a12438c
                                              self.data).evaluate()
         return self
 
@@ -289,25 +282,6 @@
         with open(os.path.join(save_dir, "data.pkl"), "wb") as writer:
             pickle.dump(self.data, writer)
 
-<<<<<<< HEAD
-=======
-    def save_testcases(self, path_to_file: str) -> None:
-        """
-        Save the generated testcases into a pickle file.
-
-        Args:
-            path_to_file (str):
-                location to save the pickle file to
-        Returns:
-
-        """
-        if self._testcases is None:
-            raise RuntimeError("The test cases have not been generated yet. Please use the `.generate` method before"
-                             "calling the `.save` method.")
-
-        with open(path_to_file, "wb") as writer:
-            pickle.dump(self._testcases, writer)
->>>>>>> 2a12438c
 
     @classmethod
     def load(cls, save_dir: str, task: str, model: Union[str, 'ModelFactory'], hub: str = None) -> 'Harness':

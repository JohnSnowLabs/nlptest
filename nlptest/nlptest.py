--- conflicted
+++ resolved
@@ -155,7 +155,6 @@
         df_final.insert(0, col_to_move, first_column)
         df_final = df_final.reset_index(drop=True)
 
-<<<<<<< HEAD
         self.df_report = df_report.fillna("-")
 
         return self.df_report
@@ -163,11 +162,6 @@
         # return self.report_df
     
     def generated_results_df(self) -> pd.DataFrame:
-=======
-        return df_final.fillna("-")
-
-    def generated_results(self) -> pd.DataFrame:
->>>>>>> 1bc1ad77
         """
         Generates an overall report with every textcase and labelwise metrics.
 
@@ -196,7 +190,6 @@
         acc_report["pass"] = acc_report["actual_result"] >= acc_report["expected_result"]
         return acc_report
 
-<<<<<<< HEAD
     def augment(self, input_path, output_path, inplace=False):
         dtypes = self.df_report[['pass_rate', 'minimum_pass_rate']].dtypes.apply(
             lambda x: x.str).values.tolist()
@@ -212,10 +205,7 @@
         )
         return self
 
-    def load_testcases_df(self) -> pd.DataFrame:
-=======
     def testcases(self) -> pd.DataFrame:
->>>>>>> 1bc1ad77
         """Testcases after .generate() is called"""
         final_df = pd.DataFrame([x.to_dict() for x in self._testcases]).drop(["pass", "actual_result"], errors="ignore",
                                                                              axis=1)

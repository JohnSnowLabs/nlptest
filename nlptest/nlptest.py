--- conflicted
+++ resolved
@@ -23,7 +23,7 @@
     def __init__(
             self,
             task: Optional[str],
-            model: Union[str, ModelFactory],
+            model: Union[str],
             hub: Optional[str] = None,
             data: Optional[str] = None,
             config: Optional[Union[str, dict]] = None
@@ -143,22 +143,12 @@
         df_accuracy = self.accuracy_report().iloc[:2].drop("test_case", axis=1)
         df_accuracy = df_accuracy.rename({"actual_result": "pass_rate", "expected_result": "minimum_pass_rate"}, axis=1)
         df_accuracy["pass"] = df_accuracy["pass_rate"] >= df_accuracy["minimum_pass_rate"]
-<<<<<<< HEAD
-        df_accuracy['pass_rate'] = df_accuracy['pass_rate'].apply(lambda x: "{:.0f}%".format(x*100))
-        df_accuracy['minimum_pass_rate'] = df_accuracy['minimum_pass_rate'].apply(lambda x: "{:.0f}%".format(x*100))
+        df_accuracy['pass_rate'] = df_accuracy['pass_rate'].apply(lambda x: "{:.0f}%".format(x * 100))
+        df_accuracy['minimum_pass_rate'] = df_accuracy['minimum_pass_rate'].apply(lambda x: "{:.0f}%".format(x * 100))
         df_final = pd.concat([df_report, df_accuracy])
         self.df_report = df_final.fillna("-")
         return self.df_report
-    
-=======
-        df_accuracy['pass_rate'] = df_accuracy['pass_rate'].apply(lambda x: "{:.0f}%".format(x * 100))
-        df_accuracy['minimum_pass_rate'] = df_accuracy['minimum_pass_rate'].apply(lambda x: "{:.0f}%".format(x * 100))
-
-        df_final = pd.concat([df_report, df_accuracy])
-
-        return df_final.fillna("-")
-
->>>>>>> 5d344958
+
     def generated_results_df(self) -> pd.DataFrame:
         """
         Generates an overall report with every textcase and labelwise metrics.
@@ -209,13 +199,8 @@
 
     def load_testcases_df(self) -> pd.DataFrame:
         """Testcases after .generate() is called"""
-<<<<<<< HEAD
-        return pd.DataFrame([x.to_dict() for x in self.load_testcases])\
-            .drop(["pass", "actual_result"], errors="ignore", axis=1)
-=======
         return pd.DataFrame([x.to_dict() for x in self.load_testcases]).drop(["pass", "actual_result"], errors="ignore",
-                                                                             axis=1)
->>>>>>> 5d344958
+                                                                        axis=1)
 
     def save(self, config: str = "test_config.yml", testcases: str = "test_cases.csv",
              results: str = "test_results.csv") -> None:
@@ -238,28 +223,4 @@
             yml.write(yaml.safe_dump(self._config))
 
         self.load_testcases.to_csv(testcases, index=None)
-        self.generated_results.to_csv(results, index=None)
-
-    def to_conll(self, path: str):
-        """
-        Save augmentation data to given path according to CoNLL-2003 NER format.
-
-        Parameters:
-            path (str): Path to save data.
-
-        Returns:
-            None
-        """
-        pass
-
-    def to_csv(self, path: str):
-        """
-        Save augmentation data to csv file.
-
-        Parameters:
-            path (str): Path to save data.
-
-        Returns:
-            None
-        """
-        pass+        self.generated_results.to_csv(results, index=None)
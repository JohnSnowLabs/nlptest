import os
import pickle
from collections import defaultdict
from typing import Optional, Union

import pandas as pd
import yaml

from .augmentation.fix_robustness import AugmentRobustness
from .datahandler.datasource import DataFactory
from .modelhandler import ModelFactory
from .testrunner import TestRunner
from .transform import TestFactory


class Harness:
    """ Harness is a testing class for NLP models.

    Harness class evaluates the performance of a given NLP model. Given test data is
    used to test the model. A report is generated with test results.
    """
    SUPPORTED_HUBS = ["spacy", "huggingface", "johnsnowlabs"]

    def __init__(
            self,
            task: Optional[str],
            model: Union[str],
            hub: Optional[str] = None,
            data: Optional[str] = None,
            config: Optional[Union[str, dict]] = None
    ):
        """
        Initialize the Harness object.

        Args:
            task (str, optional): Task for which the model is to be evaluated.
            model (str | ModelFactory): ModelFactory object or path to the model to be evaluated.
            hub (str, optional): model hub to load from the path. Required if path is passed as 'model'.
            data (str, optional): Path to the data to be used for evaluation.
            config (str | dict, optional): Configuration for the tests to be performed.

        Raises:
            ValueError: Invalid arguments.
        """

        super().__init__()
        self.task = task

        if isinstance(model, str):
            if hub is None:
                raise OSError(f"You need to pass the 'hub' parameter when passing a string as 'model'.")

            self.model = ModelFactory.load_model(path=model, task=task, hub=hub)
        else:
            self.model = ModelFactory(task=task, model=model)

        self.data = DataFactory(data, task=self.task).load() if data is not None else None
        self._config = self.configure(config) if config is not None else None

        self._testcases = None
        self._generated_results = None
        self.accuracy_results = None

    def configure(self, config: Union[str, dict]):
        """
        Configure the Harness with a given configuration.

        Args:
            config (str | dict): Configuration file path or dictionary
                for the tests to be performed.

        Returns:
            dict: Loaded configuration.
        """
        if type(config) == dict:
            self._config = config
        else:
            with open(config, 'r') as yml:
                self._config = yaml.safe_load(yml)
        return self._config

    def generate(self) -> "Harness":
        """
        Generates the testcases to be used when evaluating the model.

        Returns:
            None: The generated testcases are stored in `_testcases` attribute.
        """
        tests = self._config['tests']
        self._testcases = TestFactory.transform(self.data, tests, self.model)
        return self

    def run(self) -> "Harness":
        """
        Run the tests on the model using the generated testcases.

        Returns:
            None: The evaluations are stored in `generated_results` attribute.
        """
        self._generated_results = TestRunner(self._testcases, self.model,
                                                                    self.data).evaluate()
        return self

    def report(self) -> pd.DataFrame:
        """
        Generate a report of the test results.
        Returns:
            pd.DataFrame: DataFrame containing the results of the tests.
        """
        if isinstance(self._config, dict):
            self.min_pass_dict = {j: k.get('min_pass_rate', 0.65) for i, v in \
                                  self._config['tests'].items() for j, k in v.items()}
        self.default_min_pass_dict = self._config['defaults'].get('min_pass_rate', 0.65)

        summary = defaultdict(lambda: defaultdict(int))
        for sample in self._generated_results:
            summary[sample.test_type]['category'] = sample.category
            summary[sample.test_type][str(sample.is_pass()).lower()] += 1

        report = {}
        for test_type, value in summary.items():
            pass_rate = summary[test_type]["true"] / (summary[test_type]["true"] + summary[test_type]["false"])
            min_pass_rate = self.min_pass_dict.get(test_type, self.default_min_pass_dict)
            if summary[test_type]['category'] == "Accuracy":
                min_pass_rate = 1
            report[test_type] = {
                "category": summary[test_type]['category'],
                "fail_count": summary[test_type]["false"],
                "pass_count": summary[test_type]["true"],
                "pass_rate": pass_rate,
                "minimum_pass_rate": min_pass_rate,
                "pass": pass_rate >= min_pass_rate
            }

        df_report = pd.DataFrame.from_dict(report, orient="index")
        df_report = df_report.reset_index().rename(columns={'index': 'test_type'})

        df_report['pass_rate'] = df_report['pass_rate'].apply(lambda x: "{:.0f}%".format(x * 100))
        df_report['minimum_pass_rate'] = df_report['minimum_pass_rate'].apply(lambda x: "{:.0f}%".format(x * 100))


        col_to_move = 'category'
        first_column = df_report.pop('category')
        df_report.insert(0, col_to_move, first_column)
        df_report = df_report.reset_index(drop=True)

        self.df_report = df_report.fillna("-")

        return self.df_report

<<<<<<< HEAD
    def generated_results(self) -> pd.DataFrame:
=======
        # return self.report_df

    def generated_results_df(self) -> pd.DataFrame:
>>>>>>> c06291f7
        """
        Generates an overall report with every textcase and labelwise metrics.

        Returns:
            pd.DataFrame: Generated dataframe.
        """
        if self._generated_results is None:
            print("Please run Harness.run() first.")
            return
        generated_results_df = pd.DataFrame.from_dict([x.to_dict() for x in self._generated_results])
        # accuracy_df = self.accuracy_report()
        # final_df = pd.concat([generated_results_df, accuracy_df]).fillna("-")
        # final_df = final_df.reset_index(drop=True)

        return generated_results_df

    def augment(self, input_path, output_path, inplace=False):

        """
        Augments the data in the input file located at `input_path` and saves the result to `output_path`.

        Args:
            input_path (str): Path to the input file.
            output_path (str): Path to save the augmented data.
            inplace (bool, optional): Whether to modify the input file directly. Defaults to False.

        Returns:
            Harness: The instance of the class calling this method.

        Raises:
            ValueError: If the `pass_rate` or `minimum_pass_rate` columns have an unexpected data type.

        Note:
            This method uses an instance of `AugmentRobustness` to perform the augmentation.

        Example:
            >>> harness = Harness(...)
            >>> harness.augment("train.conll", "augmented_train.conll")
        """

        dtypes = list(map(
            lambda x: str(x),
            self.df_report[['pass_rate', 'minimum_pass_rate']].dtypes.values.tolist()))
        if dtypes not in [['int64'] * 2, ['int32'] * 2]:
            self.df_report['pass_rate'] = self.df_report['pass_rate'].str.replace("%", "").astype(int)
            self.df_report['minimum_pass_rate'] = self.df_report['minimum_pass_rate'].str.replace("%", "").astype(int)
        _ = AugmentRobustness(
            task=self.task,
            config=self._config,
            h_report=self.df_report
        ).fix(
            input_path=input_path,
            output_path=output_path,
            inplace=inplace
        )

        return self

    def testcases(self) -> pd.DataFrame:
        """Testcases after .generate() is called"""
        final_df = pd.DataFrame([x.to_dict() for x in self._testcases]).drop(["pass", "actual_result"], errors="ignore",
                                                                             axis=1)
        final_df = final_df.reset_index(drop=True)
        return final_df

    def save(self, save_dir: str) -> None:
        """
        Save the configuration, generated testcases and the `DataFactory` to be reused later.

        Args:
            save_dir (str): path to folder to save the different files
        Returns:

        """
        if self._config is None:
            raise ValueError("The current Harness has not been configured yet. Please use the `.configure` method "
                             "before calling the `.save` method.")

        if self._testcases is None:
            raise ValueError("The test cases have not been generated yet. Please use the `.generate` method before"
                             "calling the `.save` method.")

        if not os.path.isdir(save_dir):
            os.mkdir(save_dir)

        with open(os.path.join(save_dir, "config.yaml"), 'w') as yml:
            yml.write(yaml.safe_dump(self._config))

        with open(os.path.join(save_dir, "test_cases.pkl"), "wb") as writer:
            pickle.dump(self._testcases, writer)

        with open(os.path.join(save_dir, "data.pkl"), "wb") as writer:
            pickle.dump(self.data, writer)

    def save_testcases(self, path_to_file: str) -> None:
        """
        Save the generated testcases into a pickle file.

        Args:
            path_to_file (str):
                location to save the pickle file to
        Returns:

        """
        if self._testcases is None:
            raise ValueError("The test cases have not been generated yet. Please use the `.generate` method before"
                             "calling the `.save` method.")

        with open(path_to_file, "wb") as writer:
            pickle.dump(self._testcases, writer)

    @classmethod
    def load(cls, save_dir: str, task: str, model: Union[str, 'ModelFactory'], hub: str = None) -> 'Harness':
        """
        Loads a previously saved `Harness` from a given configuration and dataset

        Args:
            save_dir (str):
                path to folder containing all the needed files to load an saved `Harness`
            task (str):
                task for which the model is to be evaluated.
            model (str | ModelFactory):
                ModelFactory object or path to the model to be evaluated.
            hub (str, optional):
                model hub to load from the path. Required if path is passed as 'model'.
        Returns:
            Harness:
                `Harness` loaded from from a previous configuration along with the new model to evaluate
        """
        for filename in ["config.yaml", "test_cases.pkl", "data.pkl"]:
            if not os.path.exists(os.path.join(save_dir, filename)):
                raise OSError(f"File '{filename}' is missing to load a previously saved `Harness`.")

        harness = Harness(task=task, model=model, hub=hub)
        harness.configure(os.path.join(save_dir, "config.yaml"))

        with open(os.path.join(save_dir, "test_cases.pkl"), "rb") as reader:
            harness._testcases = pickle.load(reader)

        with open(os.path.join(save_dir, "data.pkl"), "rb") as reader:
            harness.data = pickle.load(reader)

        return harness

    def load_testcases(self, path_to_file: str) -> None:
        """
        Loads the testcases from a pickle file

        Args:
            path_to_file (str):
                location to load the test cases from
        Returns:

        """
        with open(path_to_file, "rb") as reader:
            self._testcases = pickle.load(reader)<|MERGE_RESOLUTION|>--- conflicted
+++ resolved
@@ -148,13 +148,7 @@
 
         return self.df_report
 
-<<<<<<< HEAD
     def generated_results(self) -> pd.DataFrame:
-=======
-        # return self.report_df
-
-    def generated_results_df(self) -> pd.DataFrame:
->>>>>>> c06291f7
         """
         Generates an overall report with every textcase and labelwise metrics.
 

--- conflicted
+++ resolved
@@ -56,7 +56,7 @@
     def __init__(
             self,
             task: str,
-            model: Optional[Union[str, Any]]=None,
+            model: Optional[Union[str, Any]] = None,
             hub: Optional[str] = None,
             data: Optional[Union[str, dict]] = None,
             config: Optional[Union[str, dict]] = None,
@@ -113,26 +113,10 @@
 
             if hub == "spacy" and (model == 'textcat_imdb' or model is None):
                 if model is None:
-                    logging.warning("Using the default 'textcat_imdb' model for Spacy hub. Please provide a custom model path if desired.")
+                    logging.warning(
+                        "Using the default 'textcat_imdb' model for Spacy hub. Please provide a custom model path if desired.")
                 model = resource_filename("nlptest", "data/textcat_imdb")
 
-<<<<<<< HEAD
-        elif type(data) is dict and hub == "spacy" and task == "text-classification":
-            self.data = HuggingFaceDataset(data['name']).load_data(
-                data.get('feature_column', 'text'),
-                data.get('target_column', 'label'),
-                data.get('split', 'test'),
-                data.get('subset', None)
-            ) if data is not None else None
-            if model == 'textcat_imdb':
-                model = resource_filename("nlptest", "data/textcat_imdb")
-            else:
-                raise ValueError(
-                    f"Unsupported model '{model}'! Only 'textcat_imdb' is supported.")
-
-=======
-            
->>>>>>> 5a0599f3
         elif data is None and (task, model, hub) not in self.DEFAULTS_DATASET.keys():
             raise ValueError("You haven't specified any value for the parameter 'data' and the configuration you "
                              "passed is not among the default ones. You need to either specify the parameter 'data' "
@@ -326,9 +310,11 @@
                 min_pass_rate = self.min_pass_dict.get(
                     test_type, self.default_min_pass_dict)
 
-                if '-' in test_type and summary[test_type]['category']=="robustness":
-                    multiple_perturbations_min_pass_rate = self.min_pass_dict.get("multiple_perturbations", self.default_min_pass_dict)
-                    min_pass_rate = self.min_pass_dict.get(test_type, multiple_perturbations_min_pass_rate)
+                if '-' in test_type and summary[test_type]['category'] == "robustness":
+                    multiple_perturbations_min_pass_rate = self.min_pass_dict.get(
+                        "multiple_perturbations", self.default_min_pass_dict)
+                    min_pass_rate = self.min_pass_dict.get(
+                        test_type, multiple_perturbations_min_pass_rate)
                 if summary[test_type]['category'] == "Accuracy":
                     min_pass_rate = 1
 
@@ -359,25 +345,33 @@
                 self.df_report[f'time_elapsed ({unit})'] = self.df_report['test_type'].apply(
                     lambda x: self._runtime.total_time(unit)[x])
 
-            
-            if format=="dataframe":
+            if format == "dataframe":
                 return self.df_report
-            elif format=="dict":
+            elif format == "dict":
                 return self.df_report.to_dict("records")
-            elif format=="excel":
-                if save_dir is None: raise ValueError("You need to set \"save_dir\" parameter for this format.")
+            elif format == "excel":
+                if save_dir is None:
+                    raise ValueError(
+                        "You need to set \"save_dir\" parameter for this format.")
                 self.df_report.to_excel(save_dir)
-            elif format=="html":
-                if save_dir is None: raise ValueError("You need to set \"save_dir\" parameter for this format.")
+            elif format == "html":
+                if save_dir is None:
+                    raise ValueError(
+                        "You need to set \"save_dir\" parameter for this format.")
                 self.df_report.to_html(save_dir)
-            elif format=="markdown":
-                if save_dir is None: raise ValueError("You need to set \"save_dir\" parameter for this format.")
+            elif format == "markdown":
+                if save_dir is None:
+                    raise ValueError(
+                        "You need to set \"save_dir\" parameter for this format.")
                 self.df_report.to_markdown(save_dir)
-            elif format=="text" or format=="csv":
-                if save_dir is None: raise ValueError("You need to set \"save_dir\" parameter for this format.")
+            elif format == "text" or format == "csv":
+                if save_dir is None:
+                    raise ValueError(
+                        "You need to set \"save_dir\" parameter for this format.")
                 self.df_report.to_csv(save_dir)
             else:
-                raise ValueError(f"Report in format \"{format}\" is not supported. Please use \"dataframe\", \"excel\", \"html\", \"markdown\", \"text\", \"dict\".")
+                raise ValueError(
+                    f"Report in format \"{format}\" is not supported. Please use \"dataframe\", \"excel\", \"html\", \"markdown\", \"text\", \"dict\".")
 
         else:
             df_final_report = pd.DataFrame()
@@ -452,30 +446,33 @@
                 from IPython.display import display
                 display(df_time_elapsed)
 
-<<<<<<< HEAD
-            return styled_df
-=======
-
-        
-            if format=="dataframe":
+            if format == "dataframe":
                 return styled_df
-            elif format=="dict":
+            elif format == "dict":
                 return styled_df.to_dict("records")
-            elif format=="excel":
-                if save_dir is None: raise ValueError("You need to set \"save_dir\" parameter for this format.")
+            elif format == "excel":
+                if save_dir is None:
+                    raise ValueError(
+                        "You need to set \"save_dir\" parameter for this format.")
                 styled_df.to_excel(save_dir)
-            elif format=="html":
-                if save_dir is None: raise ValueError("You need to set \"save_dir\" parameter for this format.")
+            elif format == "html":
+                if save_dir is None:
+                    raise ValueError(
+                        "You need to set \"save_dir\" parameter for this format.")
                 styled_df.to_html(save_dir)
-            elif format=="markdown":
-                if save_dir is None: raise ValueError("You need to set \"save_dir\" parameter for this format.")
+            elif format == "markdown":
+                if save_dir is None:
+                    raise ValueError(
+                        "You need to set \"save_dir\" parameter for this format.")
                 styled_df.to_markdown(save_dir)
-            elif format=="text" or format=="csv":
-                if save_dir is None: raise ValueError("You need to set \"save_dir\" parameter for this format.")
+            elif format == "text" or format == "csv":
+                if save_dir is None:
+                    raise ValueError(
+                        "You need to set \"save_dir\" parameter for this format.")
                 styled_df.to_csv(save_dir)
             else:
-                raise ValueError(f"Report in format \"{format}\" is not supported. Please use \"dataframe\", \"excel\", \"html\", \"markdown\", \"text\", \"dict\".")
->>>>>>> 5a0599f3
+                raise ValueError(
+                    f"Report in format \"{format}\" is not supported. Please use \"dataframe\", \"excel\", \"html\", \"markdown\", \"text\", \"dict\".")
 
     def generated_results(self) -> Optional[pd.DataFrame]:
         """
@@ -694,8 +691,9 @@
 
         temp_testcases = [sample for sample in self._testcases if sample.category not in [
             'robustness', 'bias']]
-        
-        self._testcases = DataFactory(input_path, task=self.task, is_import=True).load()
+
+        self._testcases = DataFactory(
+            input_path, task=self.task, is_import=True).load()
         self._testcases.extend(temp_testcases)
-        
+
         return self
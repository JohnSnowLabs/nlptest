from functools import reduce
from typing import Optional, Union

import pandas as pd
import yaml

from .datahandler.datasource import DataFactory
from .modelhandler import ModelFactory
from .testrunner import TestRunner
from .transform.perturbation import PerturbationFactory


class Harness:
    """ Harness is a testing class for NLP models.

    Harness class evaluates the performance of a given NLP model. Given test data is
    used to test the model. A report is generated with test results.
    """

    def __init__(
            self,
            task: Optional[str],
            model: Union[str, ModelFactory],
            data: Optional[str] = None,
            config: Optional[Union[str, dict]] = None
    ):
        """
        Initialize the Harness object.

        Args:
            task (str, optional): Task for which the model is to be evaluated.
            model (str | ModelFactory): ModelFactory object or path to the model to be evaluated.
            data (str, optional): Path to the data to be used for evaluation.
            config (str | dict, optional): Configuration for the tests to be performed.
        """

        super().__init__()
        self.task = task

        if isinstance(model, ModelFactory):
            assert model.task == task, \
                "The 'task' passed as argument as the 'task' with which the model has been initialized are different."
            self.model = model
        elif isinstance(model, str):
            self.model = ModelFactory(task=task, model_path=model)

        else:
            self.model = model
            if "sparknlp.pretrained" in str(type(self.model)):
                self.model.backend = "sparknlp.pretrained"
            else:
                self.model.backend = "spark"

        if data is not None:
            # self.data = data
            if type(data) == str:
                self.data = DataFactory(data).load()
            # else:
            #     self.data = DataFactory.load_hf(data)
        if config is not None:
            self._config = self.configure(config)

    def configure(self, config):
        """
        Configure the Harness with a given configuration.

        Args:
            config (str | dict): Configuration file path or dictionary
                for the tests to be performed.

        Returns:
            dict: Loaded configuration.
        """

        if type(config) == dict:
            self._config = config
        else:
            with open(config, 'r') as yml:
                self._config = yaml.safe_load(yml)

        return self._config

    def generate(self) -> None:
        """
        Generates the testcases to be used when evaluating the model.

        Returns:
            None: The generated testcases are stored in `_load_testcases` attribute.
        """

        # self.data_handler =  DataFactory(data_path).load()
        # self.data_handler = self.data_handler(file_path = data_path)
        tests = self._config['tests_types']
        self._load_testcases = PerturbationFactory(self.data, tests).transform()
<<<<<<< HEAD
        return self #._load_testcases

=======
        return self
>>>>>>> e3d9ae4f
    # def load(self) -> pd.DataFrame:
    #     try:
    #         self._load_testcases = pd.read_csv('path/to/{self._model_path}_testcases')
    #         if self.load_testcases.empty:
    #             self.load_testcases = self.generate()
    #         # We have to make sure that loaded testcases df are editable in Qgrid
    #         return self.load_testcases
    #     except:
    #         self.generate()

    def run(self) -> "Harness":
        """
        Run the tests on the model using the generated testcases.

        Returns:
            None: The evaluations are stored in `_generated_results` attribute.
        """
        self._generated_results = TestRunner(self._load_testcases, self.model).evaluate()
        return self

    def report(self) -> pd.DataFrame:
        """
        Generate a report of the test results.

        Returns:
            pd.DataFrame: DataFrame containing the results of the tests.
        """
        if isinstance(self._config['min_pass_rate'], list):
            min_pass_dict = reduce(lambda x, y: {**x, **y}, self._config['min_pass_rate'])
        else:
            min_pass_dict = self._config['min_pass_rate']

        summary = self._generated_results.groupby('Test_type')['is_pass']
        summary = summary.agg(
            pass_count = 'sum',
            fail_count = lambda x: x.count()-x.sum(),
            pass_rate = 'mean'
            )
        summary = summary.reset_index()

        summary['minimum_pass_rate'] = summary['Test_type'].apply(
            lambda x: min_pass_dict.get(x, min_pass_dict.get('default', 0))
        )

        summary['pass'] = summary['minimum_pass_rate'] < summary['pass_rate']
        summary['pass_rate'] = summary['pass_rate'].apply(lambda x: "{:.0f}%".format(x*100))
        summary['minimum_pass_rate'] = summary['minimum_pass_rate'].apply(lambda x: "{:.0f}%".format(x*100))

        summary.columns=["test type", "pass count", "fail count", "pass rate", "minimum pass rate", "pass"]
        return summary

    def save(
            self, config: str = "test_config.yml",
            testcases: str = "test_cases.csv",
            results: str = "test_results.csv"
    ):
        """
        Save the configuration, generated testcases, and results
        of the evaluations as yml and csv files.

        Parameters:
            config (str, optional): Path to the YAML file for the configuration.
                Default is "test_config.yml".
            testcases (str, optional): Path to the CSV file for the generated testcases.
                Default is "test_cases.csv".
            results (str, optional): Path to the CSV file for the results of the evaluations.
                Default is "test_results.csv".

        Returns:
            None
        """

        with open(config, 'w') as yml:
            yml.write(yaml.safe_dump(self._config))

        self._load_testcases.to_csv(testcases, index=None)
        self._generated_results.to_csv(results, index=None)<|MERGE_RESOLUTION|>--- conflicted
+++ resolved
@@ -92,12 +92,7 @@
         # self.data_handler = self.data_handler(file_path = data_path)
         tests = self._config['tests_types']
         self._load_testcases = PerturbationFactory(self.data, tests).transform()
-<<<<<<< HEAD
-        return self #._load_testcases
-
-=======
         return self
->>>>>>> e3d9ae4f
     # def load(self) -> pd.DataFrame:
     #     try:
     #         self._load_testcases = pd.read_csv('path/to/{self._model_path}_testcases')

import importlib
from abc import ABC, abstractmethod
from typing import List, Union

from ..utils.custom_types import NEROutput, SequenceClassificationOutput


class _ModelHandler(ABC):
    """Abstract base class for handling different models.

    Implementations should inherit from this class and override load_model() and predict() methods.
    """

    @abstractmethod
    def load_model(cls, path):
        """Load the model.
        """
        return NotImplementedError()

    @abstractmethod
    def predict(self, text: str, *args, **kwargs):
        """Perform predictions on input text.
        """
        return NotImplementedError()


class ModelFactory:
    """
    A factory class for instantiating models.
    """
    SUPPORTED_TASKS = ["ner", "text-classification"]
    SUPPORTED_MODULES = ['pyspark', 'sparknlp', 'nlu', 'transformers', 'spacy']
    SUPPORTED_HUBS = ['johnsnowlabs', 'spacy', 'transformers']

    def __init__(
            self,
            model,
            task: str,
    ):
        """Initializes the ModelFactory object.
        Args:
            model: SparkNLP, HuggingFace or Spacy model to test.
            task (str): task to perform

        Raises:
            ValueError: If the task specified is not supported.
            ValueError: If the given model is not supported.
        """
        assert task in self.SUPPORTED_TASKS, \
            ValueError(f"Task '{task}' not supported. Please choose one of: {', '.join(self.SUPPORTED_TASKS)}")

        module_name = model.__module__.split('.')[0]
        assert module_name in self.SUPPORTED_MODULES, \
            ValueError(f"Module '{module_name}' is not supported. "
                       f"Please choose one of: {', '.join(self.SUPPORTED_MODULES)}")

        if module_name in ['pyspark', 'sparknlp', 'nlu']:
            model_handler = importlib.import_module(f'nlptest.modelhandler.jsl_modelhandler')
        else:
            model_handler = importlib.import_module(f'nlptest.modelhandler.{module_name}_modelhandler')

        if task is 'ner':
            self.model_class = model_handler.PretrainedModelForNER(model)
        else:
            self.model_class = model_handler.PretrainedModelForTextClassification(model)

    @classmethod
    def load_model(
            cls,
            task: str,
            hub: str,
            path: str
    ) -> 'ModelFactory':
        """Load the model.

        Args:
            path (str): path to model to use
            task (str): task to perform
            hub (str): model hub to load custom model from the path, either to hub or local disk.
        """

<<<<<<< HEAD
    def predict_raw(self, text) -> List[str]:
        return self.model_class.predict_raw(text)

    def __call__(self, text: str, *args, **kwargs) -> List[NEROutput]:
        """Alias of the 'predict' method"""
        return self.model_class(text=text, **kwargs)
=======
        assert task in cls.SUPPORTED_TASKS, \
            ValueError(f"Task '{task}' not supported. Please choose one of: {', '.join(cls.SUPPORTED_TASKS)}")
>>>>>>> 3dc2a5fe

        assert hub in cls.SUPPORTED_HUBS, \
            ValueError(f"Invalid 'hub' parameter. Supported hubs are: {', '.join(cls.SUPPORTED_HUBS)}")

        if hub is 'johnsnowlabs':
            modelhandler_module = importlib.import_module('nlptest.modelhandler.jsl_modelhandler')
        else:
            modelhandler_module = importlib.import_module(f'nlptest.modelhandler.{hub}_modelhandler')

        if task is 'ner':
            model_class = modelhandler_module.PretrainedModelForNER.load_model(path)
        else:
            model_class = modelhandler_module.PretrainedModelForTextClassification.load_model(path)

<<<<<<< HEAD
    def load_model(self) -> None:
        """Load the NER model into the `model` attribute.
        """
        self.model = pipeline(model=self.model_path, task="ner", ignore_labels=["O"], aggregation_strategy="max")
        self._raw_model = pipeline(model=self.model_path, task="ner", ignore_labels=[])
=======
        return cls(
            model_class,
            task
        )
>>>>>>> 3dc2a5fe

    def predict(self, text: str, **kwargs) -> Union[NEROutput, SequenceClassificationOutput]:
        """Perform predictions on input text.

        Args:
            text (str): Input text to perform predictions on.

        Returns:
            NEROutput or SequenceClassificationOutput
        """
<<<<<<< HEAD
        if self.model is None:
            raise OSError(f"The model '{self.model_path}' has not been loaded yet. Please call "
                          f"the '.load_model' method before running predictions.")
        prediction = self.model(text, **kwargs)

        # prediction = [group for group in self.model.group_entities(prediction) if group["entity_group"] != "O"]
        return NEROutput(predictions=[NERPrediction.from_span(
            entity=pred.get('entity_group', pred.get('entity', None)),
            word=pred['word'],
            start=pred['start'],
            end=pred['end']
        ) for pred in prediction])

    def predict_raw(self, text: str) -> List[str]:
        """
        Predict a list of labels.

        Args:
            text (str): Input text to perform NER on.

        Returns:
            List[str]: A list of named entities recognized in the input text.
        """
        prediction = self._raw_model(text)
        return [x["entity"] for x in prediction]

    def __call__(self, text: str, *args, **kwargs) -> NEROutput:
        """Alias of the 'predict' method"""
        return self.predict(text=text, **kwargs)


class NERSpaCyPretrainedModel(_ModelHandler):
    """
    Args:
        model_path (str):
            path to model to use
    """

    def __init__(
            self,
            model_path: str
    ):
        self.model_path = model_path
        self.model = None

    def load_model(self) -> None:
        """"""
        self.model = spacy.load(self.model_path)

    def predict(self, text: str, *args, **kwargs) -> NEROutput:
        """"""
        if self.model is None:
            raise OSError(f"The model '{self.model_path}' has not been loaded yet. Please call "
                          f"the '.load_model' method before running predictions.")
        text = text.lower()
        kwargs["group_entities"] = True
        doc = self.model(text)

        if kwargs.get("group_entities"):
            return NEROutput(
                predictions=[
                    NERPrediction.from_span(
                        entity=ent.label_,
                        word=ent.text,
                        start=ent.start_char,
                        end=ent.end_char
                    ) for ent in doc.ents
                ]
            )

    def predict_raw(self, text: str) -> List[str]:
        """
        Predict a list of labels in form of strings.

        Args:
            text (str): Input text to perform NER on.

        Returns:
            List[str]: A list of named entities recognized in the input text.
        """
        
        doc = self.model(text)
        return [f"{token.ent_iob_}-{token.ent_type_}" if token.ent_type_ else token.ent_iob_ for token in doc]

    def __call__(self, text: str, *args, **kwargs) -> NEROutput:
        """Alias of the 'predict' method"""
        return self.predict(text=text)


class TextClassificationTransformersPretrainedModel(_ModelHandler):
    """
    Args:
        model_path (str):
            path to model to use
    """

    def __init__(
            self,
            model_path: str
    ):
        self.model_path = model_path
        self.model = None

    @property
    def labels(self):
        """"""
        return list(self.model.model.config.id2label.values())

    def load_model(self) -> None:
        """"""
        self.model = pipeline(model=self.model_path, task="text-classification")

    def predict(self, text: str, return_all_scores: bool = False, *args, **kwargs) -> SequenceClassificationOutput:
        """"""
        if return_all_scores:
            kwargs["top_k"] = len(self.labels)

        output = self.model(text, **kwargs)
        return SequenceClassificationOutput(
            text=text,
            labels=output
        )

    def predict_raw(self, text: str):
        """"""
        return [pred["label"] for pred in self.model(text)]

    def __call__(self, text: str, return_all_scores: bool = False, *args, **kwargs) -> SequenceClassificationOutput:
        """"""
        return self.predict(text=text, return_all_scores=return_all_scores, **kwargs)


class TextClassificationSpacyPretrainedModel(_ModelHandler):
    """
    Args:
        model_path (str):
            path to model to use
    """

    def __init__(
            self,
            model_path: str
    ):
        self.model_path = model_path
        self.model = None

    @property
    def labels(self):
        """"""
        return self.model.get_pipe("textcat").labels

    def load_model(self) -> None:
        """"""
        self.model = spacy.load(self.model_path)

    def predict(self, text: str, return_all_scores: bool = False, *args, **kwargs) -> SequenceClassificationOutput:
        """"""
        output = self.model(text).cats
        if not return_all_scores:
            output = max(output, key=output.get)

        return SequenceClassificationOutput(
            text=text,
            labels=output
        )
    
    def predict_raw(self, text: str) -> List[str]:
        """"""
        output = self.model(text).cats
        output = max(output, key=output.get)
        return [pred["label"] for pred in output]

    def __call__(self, text: str, return_all_scores: bool = False, *args, **kwargs) -> SequenceClassificationOutput:
        """"""
        return self.predict(text=text, return_all_scores=return_all_scores, **kwargs)
=======
        return self.model_class(text=text, **kwargs)

    def __call__(self, text: str, *args, **kwargs) -> List[NEROutput]:
        """Alias of the 'predict' method"""
        return self.model_class(text=text, **kwargs)
>>>>>>> 3dc2a5fe
<|MERGE_RESOLUTION|>--- conflicted
+++ resolved
@@ -79,17 +79,8 @@
             hub (str): model hub to load custom model from the path, either to hub or local disk.
         """
 
-<<<<<<< HEAD
-    def predict_raw(self, text) -> List[str]:
-        return self.model_class.predict_raw(text)
-
-    def __call__(self, text: str, *args, **kwargs) -> List[NEROutput]:
-        """Alias of the 'predict' method"""
-        return self.model_class(text=text, **kwargs)
-=======
         assert task in cls.SUPPORTED_TASKS, \
             ValueError(f"Task '{task}' not supported. Please choose one of: {', '.join(cls.SUPPORTED_TASKS)}")
->>>>>>> 3dc2a5fe
 
         assert hub in cls.SUPPORTED_HUBS, \
             ValueError(f"Invalid 'hub' parameter. Supported hubs are: {', '.join(cls.SUPPORTED_HUBS)}")
@@ -104,18 +95,10 @@
         else:
             model_class = modelhandler_module.PretrainedModelForTextClassification.load_model(path)
 
-<<<<<<< HEAD
-    def load_model(self) -> None:
-        """Load the NER model into the `model` attribute.
-        """
-        self.model = pipeline(model=self.model_path, task="ner", ignore_labels=["O"], aggregation_strategy="max")
-        self._raw_model = pipeline(model=self.model_path, task="ner", ignore_labels=[])
-=======
         return cls(
             model_class,
             task
         )
->>>>>>> 3dc2a5fe
 
     def predict(self, text: str, **kwargs) -> Union[NEROutput, SequenceClassificationOutput]:
         """Perform predictions on input text.
@@ -126,186 +109,19 @@
         Returns:
             NEROutput or SequenceClassificationOutput
         """
-<<<<<<< HEAD
-        if self.model is None:
-            raise OSError(f"The model '{self.model_path}' has not been loaded yet. Please call "
-                          f"the '.load_model' method before running predictions.")
-        prediction = self.model(text, **kwargs)
+        return self.model_class(text=text, **kwargs)
 
-        # prediction = [group for group in self.model.group_entities(prediction) if group["entity_group"] != "O"]
-        return NEROutput(predictions=[NERPrediction.from_span(
-            entity=pred.get('entity_group', pred.get('entity', None)),
-            word=pred['word'],
-            start=pred['start'],
-            end=pred['end']
-        ) for pred in prediction])
-
-    def predict_raw(self, text: str) -> List[str]:
-        """
-        Predict a list of labels.
+    def predict_raw(self, text) -> List[str]:
+        """Perform predictions on input text.
 
         Args:
-            text (str): Input text to perform NER on.
+            text (str): Input text to perform predictions on.
 
         Returns:
-            List[str]: A list of named entities recognized in the input text.
+            List[str]: Predictions.
         """
-        prediction = self._raw_model(text)
-        return [x["entity"] for x in prediction]
-
-    def __call__(self, text: str, *args, **kwargs) -> NEROutput:
-        """Alias of the 'predict' method"""
-        return self.predict(text=text, **kwargs)
-
-
-class NERSpaCyPretrainedModel(_ModelHandler):
-    """
-    Args:
-        model_path (str):
-            path to model to use
-    """
-
-    def __init__(
-            self,
-            model_path: str
-    ):
-        self.model_path = model_path
-        self.model = None
-
-    def load_model(self) -> None:
-        """"""
-        self.model = spacy.load(self.model_path)
-
-    def predict(self, text: str, *args, **kwargs) -> NEROutput:
-        """"""
-        if self.model is None:
-            raise OSError(f"The model '{self.model_path}' has not been loaded yet. Please call "
-                          f"the '.load_model' method before running predictions.")
-        text = text.lower()
-        kwargs["group_entities"] = True
-        doc = self.model(text)
-
-        if kwargs.get("group_entities"):
-            return NEROutput(
-                predictions=[
-                    NERPrediction.from_span(
-                        entity=ent.label_,
-                        word=ent.text,
-                        start=ent.start_char,
-                        end=ent.end_char
-                    ) for ent in doc.ents
-                ]
-            )
-
-    def predict_raw(self, text: str) -> List[str]:
-        """
-        Predict a list of labels in form of strings.
-
-        Args:
-            text (str): Input text to perform NER on.
-
-        Returns:
-            List[str]: A list of named entities recognized in the input text.
-        """
-        
-        doc = self.model(text)
-        return [f"{token.ent_iob_}-{token.ent_type_}" if token.ent_type_ else token.ent_iob_ for token in doc]
-
-    def __call__(self, text: str, *args, **kwargs) -> NEROutput:
-        """Alias of the 'predict' method"""
-        return self.predict(text=text)
-
-
-class TextClassificationTransformersPretrainedModel(_ModelHandler):
-    """
-    Args:
-        model_path (str):
-            path to model to use
-    """
-
-    def __init__(
-            self,
-            model_path: str
-    ):
-        self.model_path = model_path
-        self.model = None
-
-    @property
-    def labels(self):
-        """"""
-        return list(self.model.model.config.id2label.values())
-
-    def load_model(self) -> None:
-        """"""
-        self.model = pipeline(model=self.model_path, task="text-classification")
-
-    def predict(self, text: str, return_all_scores: bool = False, *args, **kwargs) -> SequenceClassificationOutput:
-        """"""
-        if return_all_scores:
-            kwargs["top_k"] = len(self.labels)
-
-        output = self.model(text, **kwargs)
-        return SequenceClassificationOutput(
-            text=text,
-            labels=output
-        )
-
-    def predict_raw(self, text: str):
-        """"""
-        return [pred["label"] for pred in self.model(text)]
-
-    def __call__(self, text: str, return_all_scores: bool = False, *args, **kwargs) -> SequenceClassificationOutput:
-        """"""
-        return self.predict(text=text, return_all_scores=return_all_scores, **kwargs)
-
-
-class TextClassificationSpacyPretrainedModel(_ModelHandler):
-    """
-    Args:
-        model_path (str):
-            path to model to use
-    """
-
-    def __init__(
-            self,
-            model_path: str
-    ):
-        self.model_path = model_path
-        self.model = None
-
-    @property
-    def labels(self):
-        """"""
-        return self.model.get_pipe("textcat").labels
-
-    def load_model(self) -> None:
-        """"""
-        self.model = spacy.load(self.model_path)
-
-    def predict(self, text: str, return_all_scores: bool = False, *args, **kwargs) -> SequenceClassificationOutput:
-        """"""
-        output = self.model(text).cats
-        if not return_all_scores:
-            output = max(output, key=output.get)
-
-        return SequenceClassificationOutput(
-            text=text,
-            labels=output
-        )
-    
-    def predict_raw(self, text: str) -> List[str]:
-        """"""
-        output = self.model(text).cats
-        output = max(output, key=output.get)
-        return [pred["label"] for pred in output]
-
-    def __call__(self, text: str, return_all_scores: bool = False, *args, **kwargs) -> SequenceClassificationOutput:
-        """"""
-        return self.predict(text=text, return_all_scores=return_all_scores, **kwargs)
-=======
-        return self.model_class(text=text, **kwargs)
+        return self.model_class.predict_raw(text)
 
     def __call__(self, text: str, *args, **kwargs) -> List[NEROutput]:
         """Alias of the 'predict' method"""
-        return self.model_class(text=text, **kwargs)
->>>>>>> 3dc2a5fe
+        return self.model_class(text=text, **kwargs)
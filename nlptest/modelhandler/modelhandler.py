--- conflicted
+++ resolved
@@ -70,26 +70,12 @@
         class_map = {
             cls.__name__.replace("PretrainedModel", "").lower(): cls for cls in _ModelHandler.__subclasses__()
         }
-<<<<<<< HEAD
         model_class_name = task + hub
         model_class = class_map[model_class_name].load_model(path)
         return cls(
             model_class,
             task
         )
-=======
-        if any([m in model_path for m in ["_core_news_", "_core_web_", "_ent_wiki_"]]):
-            self.backend = "spacy"
-        else:
-            self.backend = "huggingface"
-        model_class_name = task.replace("-", "") + self.backend
-
-        self.model_class = class_map[model_class_name](self.model_path)
-
-    def load_model(self) -> None:
-        """Load the model."""
-        self.model_class.load_model()
->>>>>>> 767c6385
 
     def predict(self, text: str, **kwargs) -> List[NEROutput]:
         """Perform predictions on input text.
@@ -206,8 +192,6 @@
     def __call__(self, text: str, *args, **kwargs) -> List[NEROutput]:
         """Alias of the 'predict' method"""
         return self.predict(text=text)
-<<<<<<< HEAD
-=======
 
 
 class TextClassificationHuggingFacePretrainedModel(_ModelHandler):
@@ -285,5 +269,4 @@
 
     def __call__(self, text: str, return_all_scores: bool = False, *args, **kwargs) -> SequenceClassificationOutput:
         """"""
-        return self.predict(text=text, return_all_scores=return_all_scores, **kwargs)
->>>>>>> 767c6385
+        return self.predict(text=text, return_all_scores=return_all_scores, **kwargs)
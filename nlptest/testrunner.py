import pandas as pd


class TestRunner:
    """Base class for running tests on models.
    """

    def __init__(
            self,
            load_testcases: pd.DataFrame,
            model_handler,
    ) -> None:
        """Initialize the TestRunner class.

        Args:
            load_testcases (pd.DataFrame): DataFrame containing the testcases to be evaluated.
            model_handler (spark or spacy model): Object representing the model handler, either spaCy or SparkNLP.
        """
        self.load_testcases = load_testcases.copy()
        self._model_handler = model_handler

        if self._model_handler.backend in ["transformers", "spacy"]:
            self._model_handler.load_model()

    # @abc.abstractmethod
    def evaluate(self):
        """Abstract method to evaluate the testcases.

        Returns:
            DataFrame: DataFrame containing the evaluation results.
        """
        runner = RobustnessTestRunner(self.load_testcases, self._model_handler)
        return runner.evaluate()


class RobustnessTestRunner(TestRunner):
    """Class for running robustness tests on models.
    Subclass of TestRunner.
    """

    def evaluate(self):
        """Evaluate the testcases and return the evaluation results.

        Returns:
            List[Sample]:
                all containing the predictions for both the original text and the pertubed one
        """
<<<<<<< HEAD
        for sample in self.load_testcases:
            sample.expected_results = self._model_handler(sample.original)
            sample.actual_results = self._model_handler(sample.test_case)

        return self.load_testcases

        # self._load_testcases['expected_result'] = expected_result
        # self._load_testcases['actual_result'] = actual_result
        # # Checking for any token mismatches
        #
        # final_perturbed_labels = []
        # for i, r in self._load_testcases.iterrows():
        #     main_list = r['test_Case'].split(' ')
        #     sub_list = r['original'].split(' ')
        #
        #     org_sentence_labels = list(r['expected_result'])
        #     perturbed_sentence_labels = list(r['actual_result'])
        #
        #     if len(org_sentence_labels) == len(perturbed_sentence_labels):
        #         final_perturbed_labels.append(perturbed_sentence_labels)
        #     else:
        #         # HACK: it might happen that no sublist are actually found which leads to some mismatch
        #         # size in the dataframe. Adding an empty list to overcome this until we fix the
        #         # token mismatch problem
        #         is_added = False
        #         for i, _ in enumerate(main_list):
        #             if main_list[i:i + len(sub_list)] == sub_list:
        #                 sub_list_start = i
        #                 sub_list_end = i + len(sub_list)
        #                 final_perturbed_labels.append(perturbed_sentence_labels[sub_list_start:sub_list_end])
        #                 is_added = True
        #         if not is_added:
        #             final_perturbed_labels.append([])
        #
        # self._load_testcases['actual_result'] = final_perturbed_labels
        # self._load_testcases = self._load_testcases.assign(
        #     is_pass=self._load_testcases.apply(lambda row: row['expected_result'] == row['actual_result'], axis=1))
        # return self._load_testcases
=======
        expected_result = []
        actual_result = []

        for i, r in self.load_testcases.iterrows():
            if self._model_handler.task == "text-classification":
                expected_result.append(self._model_handler(r["Original"]))
                actual_result.append(self._model_handler(r["Test_Case"]))
            else:
                if "spacy" in self._model_handler.backend:
                    doc1 = self._model_handler(r['Original'])
                    doc2 = self._model_handler(r['Test_Case'])

                    expected_result.append([pred.entity for pred in doc1])
                    actual_result.append([pred.entity for pred in doc2])

                elif "sparknlp.pretrained" in self._model_handler.backend:
                    expected_result.append((self._model_handler).annotate(r['Original'])['ner'])
                    actual_result.append((self._model_handler).annotate(r['Test_Case'])['ner'])

                elif "spark" in self._model_handler.backend:
                    expected_result.append(LightPipeline(self._model_handler).annotate(r['Original'])['ner'])
                    actual_result.append(LightPipeline(self._model_handler).annotate(r['Test_Case'])['ner'])

                elif "transformers" in self._model_handler.backend:
                    doc1 = self._model_handler(r['Original'])
                    doc2 = self._model_handler(r['Test_Case'])

                    expected_result.append([pred.entity for pred in doc1])
                    actual_result.append([pred.entity for pred in doc2])

        self.load_testcases['expected_result'] = expected_result
        self.load_testcases['actual_result'] = actual_result
        # Checking for any token mismatches

        final_perturbed_labels = []
        for i, r in self.load_testcases.iterrows():
            main_list = r['Test_Case'].split(' ')
            sub_list = r['Original'].split(' ')

            org_sentence_labels = list(r['expected_result'])
            perturbed_sentence_labels = list(r['actual_result'])

            if len(org_sentence_labels) == len(perturbed_sentence_labels):
                final_perturbed_labels.append(perturbed_sentence_labels)
            else:
                # HACK: it might happen that no sublist are actually found which leads to some mismatch
                # size in the dataframe. Adding an empty list to overcome this until we fix the
                # token mismatch problem
                is_added = False
                for i, _ in enumerate(main_list):
                    if main_list[i:i + len(sub_list)] == sub_list:
                        sub_list_start = i
                        sub_list_end = i + len(sub_list)
                        final_perturbed_labels.append(perturbed_sentence_labels[sub_list_start:sub_list_end])
                        is_added = True
                if not is_added:
                    final_perturbed_labels.append([])

        self.load_testcases['actual_result'] = final_perturbed_labels
        self.load_testcases = self.load_testcases.assign(
            is_pass=self.load_testcases.apply(lambda row: row['expected_result'] == row['actual_result'], axis=1))
        return self.load_testcases
>>>>>>> 502ada0c
<|MERGE_RESOLUTION|>--- conflicted
+++ resolved
@@ -45,106 +45,8 @@
             List[Sample]:
                 all containing the predictions for both the original text and the pertubed one
         """
-<<<<<<< HEAD
         for sample in self.load_testcases:
             sample.expected_results = self._model_handler(sample.original)
             sample.actual_results = self._model_handler(sample.test_case)
 
-        return self.load_testcases
-
-        # self._load_testcases['expected_result'] = expected_result
-        # self._load_testcases['actual_result'] = actual_result
-        # # Checking for any token mismatches
-        #
-        # final_perturbed_labels = []
-        # for i, r in self._load_testcases.iterrows():
-        #     main_list = r['test_Case'].split(' ')
-        #     sub_list = r['original'].split(' ')
-        #
-        #     org_sentence_labels = list(r['expected_result'])
-        #     perturbed_sentence_labels = list(r['actual_result'])
-        #
-        #     if len(org_sentence_labels) == len(perturbed_sentence_labels):
-        #         final_perturbed_labels.append(perturbed_sentence_labels)
-        #     else:
-        #         # HACK: it might happen that no sublist are actually found which leads to some mismatch
-        #         # size in the dataframe. Adding an empty list to overcome this until we fix the
-        #         # token mismatch problem
-        #         is_added = False
-        #         for i, _ in enumerate(main_list):
-        #             if main_list[i:i + len(sub_list)] == sub_list:
-        #                 sub_list_start = i
-        #                 sub_list_end = i + len(sub_list)
-        #                 final_perturbed_labels.append(perturbed_sentence_labels[sub_list_start:sub_list_end])
-        #                 is_added = True
-        #         if not is_added:
-        #             final_perturbed_labels.append([])
-        #
-        # self._load_testcases['actual_result'] = final_perturbed_labels
-        # self._load_testcases = self._load_testcases.assign(
-        #     is_pass=self._load_testcases.apply(lambda row: row['expected_result'] == row['actual_result'], axis=1))
-        # return self._load_testcases
-=======
-        expected_result = []
-        actual_result = []
-
-        for i, r in self.load_testcases.iterrows():
-            if self._model_handler.task == "text-classification":
-                expected_result.append(self._model_handler(r["Original"]))
-                actual_result.append(self._model_handler(r["Test_Case"]))
-            else:
-                if "spacy" in self._model_handler.backend:
-                    doc1 = self._model_handler(r['Original'])
-                    doc2 = self._model_handler(r['Test_Case'])
-
-                    expected_result.append([pred.entity for pred in doc1])
-                    actual_result.append([pred.entity for pred in doc2])
-
-                elif "sparknlp.pretrained" in self._model_handler.backend:
-                    expected_result.append((self._model_handler).annotate(r['Original'])['ner'])
-                    actual_result.append((self._model_handler).annotate(r['Test_Case'])['ner'])
-
-                elif "spark" in self._model_handler.backend:
-                    expected_result.append(LightPipeline(self._model_handler).annotate(r['Original'])['ner'])
-                    actual_result.append(LightPipeline(self._model_handler).annotate(r['Test_Case'])['ner'])
-
-                elif "transformers" in self._model_handler.backend:
-                    doc1 = self._model_handler(r['Original'])
-                    doc2 = self._model_handler(r['Test_Case'])
-
-                    expected_result.append([pred.entity for pred in doc1])
-                    actual_result.append([pred.entity for pred in doc2])
-
-        self.load_testcases['expected_result'] = expected_result
-        self.load_testcases['actual_result'] = actual_result
-        # Checking for any token mismatches
-
-        final_perturbed_labels = []
-        for i, r in self.load_testcases.iterrows():
-            main_list = r['Test_Case'].split(' ')
-            sub_list = r['Original'].split(' ')
-
-            org_sentence_labels = list(r['expected_result'])
-            perturbed_sentence_labels = list(r['actual_result'])
-
-            if len(org_sentence_labels) == len(perturbed_sentence_labels):
-                final_perturbed_labels.append(perturbed_sentence_labels)
-            else:
-                # HACK: it might happen that no sublist are actually found which leads to some mismatch
-                # size in the dataframe. Adding an empty list to overcome this until we fix the
-                # token mismatch problem
-                is_added = False
-                for i, _ in enumerate(main_list):
-                    if main_list[i:i + len(sub_list)] == sub_list:
-                        sub_list_start = i
-                        sub_list_end = i + len(sub_list)
-                        final_perturbed_labels.append(perturbed_sentence_labels[sub_list_start:sub_list_end])
-                        is_added = True
-                if not is_added:
-                    final_perturbed_labels.append([])
-
-        self.load_testcases['actual_result'] = final_perturbed_labels
-        self.load_testcases = self.load_testcases.assign(
-            is_pass=self.load_testcases.apply(lambda row: row['expected_result'] == row['actual_result'], axis=1))
-        return self.load_testcases
->>>>>>> 502ada0c
+        return self.load_testcases
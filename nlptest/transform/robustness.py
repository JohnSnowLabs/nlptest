--- conflicted
+++ resolved
@@ -6,11 +6,7 @@
 from abc import ABC, abstractmethod
 from typing import Dict, List, Optional
 from nlptest.modelhandler.modelhandler import ModelFactory
-<<<<<<< HEAD
-from .utils import (CONTRACTION_MAP, TYPO_FREQUENCY, ocr_typo_dict)
-=======
 from .utils import (CONTRACTION_MAP, TYPO_FREQUENCY, default_user_prompt ,ocr_typo_dict, abbreviation_dict)
->>>>>>> 7e6351eb
 from ..utils.custom_types import Sample, Span, Transformation
 from typing import List
 

import asyncio
import random
import re
from abc import ABC, abstractmethod
from typing import Dict, List, Optional
from nlptest.modelhandler.modelhandler import ModelFactory
from .utils import (CONTRACTION_MAP, TYPO_FREQUENCY, default_user_prompt ,ocr_typo_dict, abbreviation_dict)
from ..utils.custom_types import Sample, Span, Transformation
from ..utils.number_to_word import engine
from typing import List
import string
from ..utils.SoundsLikeFunctions import Search

class BaseRobustness(ABC):
    """
    Abstract base class for implementing robustness measures.

    Attributes:
        alias_name (str): A name or list of names that identify the robustness measure.

    Methods:
        transform(data: List[Sample]) -> Any: Transforms the input data into an output based on the implemented robustness measure.
    """
    alias_name = None
    supported_tasks = ["ner", "text-classification",
                       "question-answering", "summarization"]

    @staticmethod
    @abstractmethod
    def transform(sample_list: List[Sample]) -> List[Sample]:
        """
        Abstract method that implements the robustness measure.

        Args:
            sample_list (List[Sample]): The input data to be transformed.

        Returns:
            Any: The transformed data based on the implemented robustness measure.
        """

        return NotImplementedError()

    @staticmethod
    @abstractmethod
    async def run(sample_list: List[Sample], model: ModelFactory, **kwargs) -> List[Sample]:
        """
        Abstract method that implements the robustness measure.

        Args:
            sample_list (List[Sample]): The input data to be transformed.
            model (ModelFactory): The model to be used for evaluation.
            **kwargs: Additional arguments to be passed to the robustness measure.

        Returns:
            List[Sample]: The transformed data based on the implemented robustness measure.

        """
        progress = kwargs.get("progress_bar", False)
        for sample in sample_list:
            if sample.state != "done":
                if hasattr(sample, "run"):
                    sample_status = sample.run(model, **kwargs)
                    if sample_status:
                        sample.state = "done"
                else:
                    sample.expected_results = model(sample.original)
                    sample.actual_results = model(sample.test_case)
                    sample.state = "done"
            if progress:
                progress.update(1)
        return sample_list

    @classmethod
    async def async_run(cls, sample_list: List[Sample], model: ModelFactory, **kwargs):
        """
        Creates a task to run the robustness measure.

        Args:
            sample_list (List[Sample]): The input data to be transformed.
            model (ModelFactory): The model to be used for evaluation.
            **kwargs: Additional arguments to be passed to the robustness measure.

        Returns:
            asyncio.Task: The task that runs the robustness measure.

        """
        created_task = asyncio.create_task(
            cls.run(sample_list, model, **kwargs))
        return created_task



class UpperCase(BaseRobustness):
    alias_name = "uppercase"

    @staticmethod
    def transform(sample_list: List[Sample]) -> List[Sample]:
        """Transform a list of strings with uppercase robustness
        Args:
            sample_list: List of sentences to apply robustness.
        Returns:
            List of sentences that uppercase robustness is applied.
        """
        for idx, sample in enumerate(sample_list):
            if isinstance(sample, str):
                sample_list[idx] = sample.upper()
            else:
                sample.test_case = sample.original.upper()
                sample.category = "robustness"
        return sample_list


class LowerCase(BaseRobustness):
    alias_name = "lowercase"

    @staticmethod
    def transform(sample_list: List[Sample]) -> List[Sample]:
        """Transform a list of strings with lowercase robustness
        Args:
            sample_list: List of sentences to apply robustness.
        Returns:
            List of sentences that lowercase robustness is applied.
        """
        for idx, sample in enumerate(sample_list):
            if isinstance(sample, str):
                sample_list[idx] = sample.lower()
            else:
                sample.test_case = sample.original.lower()
                sample.category = "robustness"
        return sample_list


class TitleCase(BaseRobustness):
    alias_name = 'titlecase'

    @staticmethod
    def transform(sample_list: List[Sample]) -> List[Sample]:
        """Transform a list of strings with titlecase robustness
        Args:
            sample_list: List of sentences to apply robustness.
        Returns:
            List of sentences that titlecase robustness is applied.
        """
        for idx, sample in enumerate(sample_list):
            if isinstance(sample, str):
                sample_list[idx] = sample.title()
            else:
                sample.test_case = sample.original.title()
                sample.category = "robustness"
        return sample_list


class AddPunctuation(BaseRobustness):
    alias_name = 'add_punctuation'

    @staticmethod
    def transform(sample_list: List[Sample], whitelist: Optional[List[str]] = None) -> List[Sample]:
        """Add punctuation at the end of the string, if there is punctuation at the end skip it
        Args:
            sample_list: List of sentences to apply robustness.
            whitelist: Whitelist for punctuations to add to sentences.
        Returns:
            List of sentences that have punctuation at the end.
        """

        if whitelist is None:
            whitelist = ['!', '?', ',', '.', '-', ':', ';']

        def check_whitelist(text, whitelist):
            if text[-1] not in whitelist:
                chosen_punc = random.choice(whitelist)
                return text + chosen_punc
            else:
                return text

        for idx, sample in enumerate(sample_list):
            if isinstance(sample, str):
                sample_list[idx] = check_whitelist(sample, whitelist)
            else:
                if sample.original[-1] not in whitelist:
                    chosen_punc = random.choice(whitelist)
                    sample.test_case = sample.original + chosen_punc
                    if sample.task in ("ner", "text-classification"):
                        sample.transformations = [
                            Transformation(
                                original_span=Span(
                                    start=len(sample.original),
                                    end=len(sample.original),
                                    word=""
                                ),
                                new_span=Span(
                                    start=len(sample.original),
                                    end=len(sample.test_case),
                                    word=chosen_punc
                                ),
                                ignore=True
                            )
                        ]
                else:
                    sample.test_case = sample.original
                sample.category = "robustness"
        return sample_list


class StripPunctuation(BaseRobustness):
    alias_name = "strip_punctuation"

    @staticmethod
    def transform(sample_list: List[Sample], whitelist: Optional[List[str]] = None) -> List[Sample]:
        """Add punctuation from the string, if there isn't punctuation at the end skip it

        Args:
            sample_list: List of sentences to apply robustness.
            whitelist: Whitelist for punctuations to strip from sentences.
        Returns:
            List of sentences that punctuation is stripped.
        """

        if whitelist is None:
            whitelist = ['!', '?', ',', '.', '-', ':', ';']

        def check_whitelist(text, whitelist):
            if text[-1] in whitelist:
                return text[:-1]
            else:
                return text

        for idx, sample in enumerate(sample_list):
            if isinstance(sample, str):
                sample_list[idx] = check_whitelist(sample, whitelist)
            else:
                if sample.original[-1] in whitelist:
                    sample.test_case = sample.original[:-1]
                    if sample.task in ("ner", "text-classification"):
                        sample.transformations = [
                            Transformation(
                                original_span=Span(
                                    start=len(sample.original) - 1,
                                    end=len(sample.original),
                                    word=sample.original[-1:]
                                ),
                                new_span=Span(
                                    start=len(sample.test_case),
                                    end=len(sample.test_case),
                                    word=""
                                ),
                                ignore=True
                            )
                        ]
                else:
                    sample.test_case = sample.original
                sample.category = "robustness"
        return sample_list


class AddTypo(BaseRobustness):
    alias_name = 'add_typo'

    @staticmethod
    def transform(sample_list: List[Sample]) -> List[Sample]:
        """Add typo to the sentences using keyboard typo and swap typo.
        Args:
            sample_list: List of sentences to apply robustness.
        Returns:
            List of sentences that typo introduced.
        """

        def keyboard_typo(string):

            if len(string) < 5:
                return string

            string = list(string)

            if random.random() > 0.1:
                idx_list = list(range(len(TYPO_FREQUENCY)))
                char_list = list(TYPO_FREQUENCY.keys())

                counter, idx = 0, -1
                while counter < 10 and idx == -1:
                    idx = random.randint(0, len(string) - 1)
                    char = string[idx]
                    if TYPO_FREQUENCY.get(char.lower(), None):
                        char_frequency = TYPO_FREQUENCY[char.lower()]

                        if sum(char_frequency) > 0:
                            chosen_char = random.choices(
                                idx_list, weights=char_frequency)
                            difference = ord(char.lower()) - \
                                ord(char_list[chosen_char[0]])
                            char = chr(ord(char) - difference)
                            string[idx] = char
                    else:
                        idx = -1
                        counter += 1
            else:
                string = list(string)
                swap_idx = random.randint(0, len(string) - 2)
                tmp = string[swap_idx]
                string[swap_idx] = string[swap_idx + 1]
                string[swap_idx + 1] = tmp

            return "".join(string)

        for idx, sample in enumerate(sample_list):

            if isinstance(sample, str):
                sample_list[idx] = keyboard_typo(sample)
            else:
                sample.category = "robustness"
                sample.test_case = keyboard_typo(sample.original)

        return sample_list


class SwapEntities(BaseRobustness):
    alias_name = 'swap_entities'
    supported_tasks = ["ner"]

    @staticmethod
    def transform(
            sample_list: List[Sample],
            labels: List[List[str]] = None,
            terminology: Dict[str, List[str]] = None
    ) -> List[Sample]:
        """Swaps named entities with the new one from the terminology extracted from passed data.

        Args:
            sample_list: List of sentences to process.
            labels: Corresponding labels to make changes according to sentences.
            terminology: Dictionary of entities and corresponding list of words.
        Returns:
            List of sentences that entities swapped with the terminology.
        """

        if terminology is None:
            raise ValueError(
                'In order to generate test cases for swap_entities, terminology should be passed!')

        if labels is None:
            raise ValueError(
                'In order to generate test cases for swap_entities, labels should be passed!')

        assert len(sample_list) == len(
            labels), f"'labels' and 'sample_list' must have same lengths."

        for sample, sample_labels in zip(sample_list, labels):
            sample.category = "robustness"
            if all([label == "O" for label in sample_labels]):
                sample.test_case = sample.original
                continue

            sent_tokens = sample.original.split(' ')

            ent_start_pos = [1 if label[0] == 'B' else 0 for label in sample_labels]
            ent_idx = [i for i, value in enumerate(ent_start_pos) if value==1]
    
            replace_idx = random.choice(ent_idx)
            ent_type = sample_labels[replace_idx][2:]
            replace_idxs = [replace_idx]
            if replace_idx < len(sample_labels) - 1:
                for i, label in enumerate(sample_labels[replace_idx + 1:]):
                    if label == f'I-{ent_type}':
                        replace_idxs.append(i + replace_idx + 1)
                    else:
                        break

            replace_token = sent_tokens[replace_idx: replace_idx +
                                        len(replace_idxs)]
            token_length = len(replace_token)
            replace_token = " ".join(replace_token)

            chosen_ent = random.choice(terminology[ent_type])
            replace_token_pos = re.search(replace_token, sample.original)

            sample.test_case = sample.original.replace(
                replace_token, chosen_ent)
            if sample.task in ("ner", "text-classification"):
                sample.transformations = [
                    Transformation(
                        original_span=Span(
                            start=replace_token_pos.start(),
                            end=replace_token_pos.end(),
                            word=replace_token
                        ),
                        new_span=Span(
                            start=replace_token_pos.start(),
                            end=replace_token_pos.start() + len(chosen_ent),
                            word=chosen_ent
                        ),
                        ignore=False
                    )
                ]
        return sample_list


class ConvertAccent(BaseRobustness):
    alias_name = ["american_to_british", "british_to_american"]

    @staticmethod
    def transform(sample_list: List[Sample], accent_map: Dict[str, str] = None) -> List[Sample]:
        """Converts input sentences using a conversion dictionary
        Args:
            sample_list: List of sentences to process.
            accent_map: Dictionary with conversion terms.
        Returns:
            List of sentences that perturbed with accent conversion.
        """
        def convert_accent(string: str, accent_map: Dict[str, str]) -> str:
            tokens = set(string.split(' '))
            replaced_string = string
            transformations = []

            for i, token in enumerate(tokens):
                new_token = accent_map.get(token.lower(), token)
                if new_token != token:
                    diff_len = len(new_token) - len(token)
                    nb_occurrences = len(re.findall(token, replaced_string))

                    for c in range(nb_occurrences):
                        span = re.search(token, replaced_string)
                        replaced_string = re.sub(
                            token, new_token, replaced_string, count=1)
                        
                        transformations.append(
                                Transformation(
                                    original_span=Span(
                                        start=span.start(), end=span.end(), word=token),
                                    new_span=Span(
                                        start=span.start(), end=span.end() + diff_len, word=new_token),
                                    ignore=False
                                )
                            )
            return replaced_string, transformations

        for idx, sample in enumerate(sample_list):

            if isinstance(sample, str):
                sample_list[idx], _ = convert_accent(sample, accent_map)
            else:
                if sample.task in ("ner", "text-classification"):
                    sample.test_case, sample.transformations = convert_accent(
                        sample.original, accent_map)
                else:
                    sample.test_case, _ = convert_accent(
                        sample.original, accent_map)
                sample.category = "robustness"

        return sample_list


class AddContext(BaseRobustness):
    alias_name = 'add_context'

    @staticmethod
    def transform(
            sample_list: List[Sample],
            starting_context: Optional[List[str]] = None,
            ending_context: Optional[List[str]] = None,
            strategy: str = None,
    ) -> List[Sample]:
        """Converts input sentences using a conversion dictionary
        Args:
            sample_list: List of sentences to process.
            strategy: Config method to adjust where will context tokens added. start, end or combined.
            starting_context: list of terms (context) to input at start of sentences.
            ending_context: list of terms (context) to input at end of sentences.
        Returns:
            List of sentences that context added at to begging, end or both, randomly.
        """

        def context(string, strategy):
            possible_methods = ['start', 'end', 'combined']
            if strategy is None:
                strategy = random.choice(possible_methods)
            elif strategy not in possible_methods:
                raise ValueError(
                    f"Add context strategy must be one of 'start', 'end', 'combined'. Cannot be {strategy}.")

            transformations = []
            if strategy == "start" or strategy == "combined":
                add_tokens = random.choice(starting_context)
                add_string = " ".join(add_tokens) if isinstance(
                    add_tokens, list) else add_tokens
                string = add_string + ' ' + string
                transformations.append(
                    Transformation(
                        original_span=Span(start=0, end=0, word=""),
                        new_span=Span(start=0, end=len(
                            add_string) + 1, word=add_string),
                        ignore=True
                    )
                )

            if strategy == "end" or strategy == "combined":
                add_tokens = random.choice(ending_context)
                add_string = " ".join(add_tokens) if isinstance(
                    add_tokens, list) else add_tokens
                string = string + ' ' + add_string
                transformations.append(
                    Transformation(
                        original_span=Span(
                            start=len(string) - 1, end=len(string), word=""),
                        new_span=Span(start=len(string), end=len(string) + len(
                            add_string) + 1, word=add_string),
                        ignore=True
                    )
                )
            return string, transformations

        for idx, sample in enumerate(sample_list):

            if isinstance(sample, str):
                sample_list[idx], _ = context(sample, strategy)
            else:
                if sample.task in ("ner", "text-classification"):
                    sample.test_case, sample.transformations = context(
                        sample.original, strategy)
                else:
                    sample.test_case, _ = context(
                        sample.original, strategy)
                    
                sample.category = "robustness"
        return sample_list


class AddContraction(BaseRobustness):
    alias_name = 'add_contraction'

    @staticmethod
    def transform(
            sample_list: List[Sample],
    ) -> List[Sample]:
        """Converts input sentences using a conversion dictionary
        Args:
            sample_list: List of sentences to process.
        """

        def custom_replace(match):
            """
              regex replace for contraction.
            """
            token = match.group(0)
            contracted_token = CONTRACTION_MAP.get(
                token, CONTRACTION_MAP.get(token.lower()))

            is_upper_case = token[0]
            expanded_contraction = is_upper_case + contracted_token[1:]
            return expanded_contraction

        def search_contraction(text):
            replaced_string = text
            for contraction in CONTRACTION_MAP:
                search = re.search(contraction, text,
                                   flags=re.IGNORECASE | re.DOTALL)
                if search:
                    new_string = CONTRACTION_MAP.get(
                        search.group(), search.group())
                    diff_len = len(new_string) - len(search.group())
                    replaced_string = re.sub(contraction, custom_replace, replaced_string,
                                             flags=re.IGNORECASE | re.DOTALL)

                return replaced_string

        for idx, sample in enumerate(sample_list):

            if isinstance(sample, str):
                sample_list[idx] = search_contraction(sample)
            else:
                replaced_string = sample.original
                transformations = []

                for contraction in CONTRACTION_MAP:
                    search = re.search(contraction, sample.original,
                                       flags=re.IGNORECASE | re.DOTALL)
                    if search:
                        new_string = CONTRACTION_MAP.get(
                            search.group(), search.group())

                        diff_len = len(new_string) - len(search.group())
                        replaced_string = re.sub(contraction, custom_replace, replaced_string,
                                                 flags=re.IGNORECASE | re.DOTALL)
                        if sample.task in ("ner", "text-classification"):
                            transformations.append(
                                Transformation(
                                    original_span=Span(start=search.start(
                                    ), end=search.end(), word=search.group()),
                                    new_span=Span(start=search.start(
                                    ), end=search.end() + diff_len, word=new_string),
                                    ignore=False
                                )
                            )
                sample.test_case = replaced_string
                if sample.task in ("ner", "text-classification"):
                    sample.transformations = transformations
                sample.category = "robustness"
        return sample_list


class NumberToWord(BaseRobustness):
    alias_name = "number_to_word"
    infEng = engine()

    @staticmethod
    def transform(sample_list: List[Sample]) -> List[Sample]:
        """
        Transform a list of strings to their equivalent verbal representation
        of numbers present in the string.
        Args:
            sample_list: List of sentences to apply robustness.
        Returns:
            List of sentences that have numbers in their verbal representation.
        """

        def convert_numbers(regex, text):
            results = []
            trans = []
            transformations = []
            start_offset = 0

            for match in re.finditer(regex, text):
                token = match.group()
                words = NumberToWord.infEng.number_to_words(
                    token, wantlist=True)
                new_words_len = len(' '.join(words))
                trans.append(text[start_offset:match.start()])
                trans.append(' '.join(words))
                start_offset = match.end()  
                transformations.append(
                        Transformation(
                            original_span=Span(
                                start=match.start(), end=match.end(), word=token),
                            new_span=Span(start=match.start(), end=match.start(
                            )+new_words_len, word=' '.join(words)),
                            ignore=False
                        )
                    )

            trans.append(text[start_offset:])
            results.append(''.join(trans))

            return ''.join(results), transformations

        for idx, sample in enumerate(sample_list):
            if isinstance(sample, str):
                sample_list[idx] = convert_numbers(r'(?<!\S)(\d+(\.\d+)?)(?=(\s|\n|$))', sample)
            else:
                sample.test_case, transformations = convert_numbers(r'(?<!\S)(\d+(\.\d+)?)(?=(\s|\n|$))', sample.original)
                if sample.task in ("ner", "text-classification"):
                    sample.transformations = transformations
                sample.category = "robustness"
        return sample_list

class AddOcrTypo(BaseRobustness):
    alias_name = "add_ocr_typo"

    @staticmethod
    def transform(sample_list: List[Sample]) -> List[Sample]:
        """
        Transforms the given sample list by introducing OCR typos.

        Args:
            sample_list (List[Sample]): The list of samples to transform.

        Returns:
            List[Sample]: The transformed list of samples.
        """

        def ocr_typo(regex, text):
            results = []
            trans = []
            transformations = []
            start_offset = 0

            for match in re.finditer(regex, text):
                token = match.group()
                corrected_token = None

                possible_corrections = [
                    key for key, value in ocr_typo_dict.items() if value == token]
                if possible_corrections:
                    corrected_token = random.choice(possible_corrections)
                else:
                    corrected_token = token

                if corrected_token != token:
                    trans.append(text[start_offset:match.start()])
                    trans.append(corrected_token)
                    start_offset = match.end()
                    transformations.append(
                        Transformation(
                            original_span=Span(
                                start=match.start(), end=match.end(), word=token),
                            new_span=Span(start=match.start(), end=match.start(
                            ) + len(corrected_token), word=corrected_token),
                            ignore=False
                        )
                    )
                else:
                    trans.append(text[start_offset:match.end()])
                    start_offset = match.end()

            trans.append(text[start_offset:])
            results.append(''.join(trans))

            return ''.join(results), transformations

        for idx, sample in enumerate(sample_list):
            if isinstance(sample, str):
                sample_list[idx], _ = ocr_typo(r'[^,\s.!?]+', sample)
            else:
                sample.test_case, transformations = ocr_typo(r'[^,\s.!?]+', sample.original)
                if sample.task in ("ner", "text-classification"):
                    sample.transformations = transformations
                sample.category = "robustness"

        return sample_list
    
class AbbreviationInsertion(BaseRobustness):
    alias_name = "add_abbreviation"

    @staticmethod
    def transform(sample_list: List[Sample]) -> List[Sample]:
        """
        Transforms the given sample list by inserting abbreviations.

        Args:
            sample_list (List[Sample]): The list of samples to transform.

        Returns:
            List[Sample]: The transformed list of samples.
        """

        def insert_abbreviation(text):
            perturbed_text = text
            transformations = [] 

            for abbreviation, expansions in abbreviation_dict.items():
                for expansion in expansions:
                    pattern = r"(?i)\b" + re.escape(expansion) + r"\b"
                    corrected_token = abbreviation
                    perturbed_text = re.sub(pattern, corrected_token, perturbed_text)
                    matches = re.finditer(pattern, text)
                    for match in matches:
                        start = match.start()
                        end = match.end()
                        token = text[start:end]
                        if corrected_token != token:
                            if sample.task in ("ner", "text-classification"):
                                transformations.append(
                                    Transformation(
                                        original_span=Span(start=start, end=end, word=token),
                                        new_span=Span(start=start, end=start + len(corrected_token), word=corrected_token),
                                        ignore=False
                                    )
                                ) 
            return perturbed_text, transformations

        for idx, sample in enumerate(sample_list):
            if isinstance(sample, str):
                sample_list[idx] = insert_abbreviation(sample)
            else:
<<<<<<< HEAD
                sample.test_case, transformations = insert_abbreviation(sample.original)
                if sample.task in ("ner", "text-classification"):
                    sample.transformations = transformations
                sample.category = "robustness"
        
        return sample_list
=======
                sample.test_case = insert_abbreviation(sample.original)
            sample.category = "robustness"

        return sample_list 

    
class AddSpeechToTextTypo(BaseRobustness):
    alias_name = "add_speech_to_text_typo"

    @staticmethod
    def transform(sample_list: List[Sample]) -> List[Sample]:
        """
        Transforms the given sample list by introducing typos simulating speech-to-text errors.
        Args:
            sample_list (List[Sample]): The list of samples to transform.
        Returns:
            List[Sample]: The transformed list of samples.
        """
        def convertToSimilarHarmony(sentence):
            words = re.findall(r"\w+(?:'\w+)*|\W", sentence)
            converted_sentence = []
            transformations = []
            index_offset = 0

            for word in words:
                if word.isspace() or all(ch in string.punctuation for ch in word):
                    converted_sentence.append(word)  # Preserve space and punctuation in the reconstructed sentence
                else:
                    try:
                        similar_words = Search.perfectHomophones(word)
                        if similar_words:
                            original_case = word[0].isupper()
                            similar_word = random.choice(similar_words)
                            if original_case and similar_word[0].islower():
                                similar_word = similar_word.capitalize()
                            elif not original_case and similar_word[0].isupper():
                                similar_word = similar_word.lower()

                            if similar_word.lower() == word.lower():
                                similar_word = word

                            if similar_word != word:
                                start_index = sentence.index(word, index_offset)
                                end_index = start_index + len(word)
                                converted_sentence.append(similar_word)
                                new_word_length = len(similar_word)
                                transformations.append(
                                    Transformation(
                                        original_span=Span(start=start_index, end=end_index, word=word),
                                        new_span=Span(start=start_index, end=start_index + new_word_length,
                                                      word=similar_word),
                                        ignore=False
                                    )
                                )
                                index_offset = end_index
                            else:
                                converted_sentence.append(word)

                        else:
                            converted_sentence.append(word)

                    except ValueError:
                        converted_sentence.append(word)

            perturbed_text = ''.join(converted_sentence)

            return perturbed_text ,transformations

        for idx, sample in enumerate(sample_list):
            if isinstance(sample, str):
                sample_list[idx], _ =convertToSimilarHarmony(sample)
            else:
                sample.test_case, transformations = convertToSimilarHarmony(sample.original)
                if sample.task in ("ner", "text-classification"):
                    sample.transformations = transformations
                sample.category = "robustness"

        return sample_list
>>>>>>> 69fb7ea8
<|MERGE_RESOLUTION|>--- conflicted
+++ resolved
@@ -760,20 +760,13 @@
             if isinstance(sample, str):
                 sample_list[idx] = insert_abbreviation(sample)
             else:
-<<<<<<< HEAD
                 sample.test_case, transformations = insert_abbreviation(sample.original)
                 if sample.task in ("ner", "text-classification"):
                     sample.transformations = transformations
                 sample.category = "robustness"
         
         return sample_list
-=======
-                sample.test_case = insert_abbreviation(sample.original)
-            sample.category = "robustness"
-
-        return sample_list 
-
-    
+   
 class AddSpeechToTextTypo(BaseRobustness):
     alias_name = "add_speech_to_text_typo"
 
@@ -846,4 +839,3 @@
                 sample.category = "robustness"
 
         return sample_list
->>>>>>> 69fb7ea8

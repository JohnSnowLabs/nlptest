--- conflicted
+++ resolved
@@ -33,8 +33,7 @@
         Returns:
             List[Sample]: The transformed data based on the implemented bias measure.
         """
-<<<<<<< HEAD
-        return NotImplementedError
+        raise NotImplementedError()
     
     @staticmethod
     @abstractmethod
@@ -50,9 +49,6 @@
     async def async_run(cls, sample_list: List[Sample], model: ModelFactory, **kwargs):
         created_task = asyncio.create_task(cls.run(sample_list, model, **kwargs))
         return created_task
-=======
-        raise NotImplementedError()
->>>>>>> 6a9c44ea
 
 
 class GenderPronounBias(BaseBias):

--- conflicted
+++ resolved
@@ -68,15 +68,8 @@
         dict
             A dictionary mapping test category names to the corresponding test classes.
         """
-<<<<<<< HEAD
-
-        return {cls.__name__.lower(): cls for cls in ITests.__subclasses__()}
-
-=======
-         
         return {cls.alias_name.lower(): cls for cls in ITests.__subclasses__()}
-    
->>>>>>> 1d5350d1
+
     @classmethod
     def test_scenarios(cls):
         """
@@ -133,14 +126,9 @@
         return NotImplementedError
 
 
-<<<<<<< HEAD
-class Robustness(ITests):
-=======
 class RobustnessTestFactory(ITests):
-
     alias_name = "robustness"
 
->>>>>>> 1d5350d1
     """
     A class for performing robustness tests on a given dataset.
 
@@ -262,14 +250,9 @@
         }
         return tests
 
-<<<<<<< HEAD
-=======
+
 class BiasTestFactory(ITests):
-
     alias_name = "bias"
->>>>>>> 1d5350d1
-
-class Bias(ITests):
     """
     A class for performing bias tests on a given dataset.
 
@@ -388,14 +371,10 @@
         }
         return tests
 
-<<<<<<< HEAD
-=======
+
 class RepresentationTestFactory(ITests):
-
     alias_name = "representation"
->>>>>>> 1d5350d1
-
-class Representation(ITests):
+
     """
     A class for performing representation tests on a given dataset.
 
@@ -482,14 +461,8 @@
         return tests
 
 
-<<<<<<< HEAD
-class Accuracy(ITests):
-=======
 class AccuracyTestFactory(ITests):
-
     alias_name = "accuracy"
-
->>>>>>> 1d5350d1
     """
     A class for performing accuracy tests on a given dataset.
 

from abc import ABC, abstractclassmethod, abstractmethod
from typing import List

import nltk
import pandas as pd

from nlptest.transform.accuracy import BaseAccuracy
from .bias import BaseBias
from .representation import BaseRepresentation
from .robustness import BaseRobustness
<<<<<<< HEAD
from .utils import (A2B_DICT, create_terminology, female_pronouns, male_pronouns, neutral_pronouns)
from ..utils.custom_types import Sample, Result

=======
from .utils import (A2B_DICT, create_terminology,get_substitution_names, male_pronouns, female_pronouns, neutral_pronouns, country_economic_dict, white_names, black_names, hispanic_names, asian_names, native_american_names, inter_racial_names, religion_wise_names)
from ..utils.custom_types import Sample, Span, Transformation
>>>>>>> 76333e98

class TestFactory:
    """
    A factory class for creating and running different types of tests on data.

    ...

    Methods
    -------
    transform(data: List[Sample], test_types: dict) -> List[Results]:
        Runs the specified tests on the given data and returns a list of results.

    test_categories() -> dict:
        Returns a dictionary mapping test category names to the corresponding test classes.

    test_scenarios() -> dict:
        Returns a dictionary mapping test class names to the available test scenarios for each class.
    """

    @staticmethod
    def transform(data: List[Sample], test_types: dict) -> List[Result]:
        """
        Runs the specified tests on the given data and returns a list of results.

        Parameters
        ----------
        data : List[Sample]
            The data to be tested.
        test_types : dict
            A dictionary mapping test category names to lists of test scenario names.

        Returns
        -------
        List[Result]
            A list of results from running the specified tests on the data.
        """

        all_results = []
        all_categories = TestFactory.test_categories()
        # process = []
        for each in list(test_types.keys()):
            values = test_types[each]
            all_results.extend(
                all_categories[each](data, values).transform()
            )
        return all_results

    @classmethod
    def test_categories(cls):
        """
        Returns a dictionary mapping test category names to the corresponding test classes.

        Returns
        -------
        dict
            A dictionary mapping test category names to the corresponding test classes.
        """
        return {cls.alias_name.lower(): cls for cls in ITests.__subclasses__()}

    @classmethod
    def test_scenarios(cls):
        """
        Returns a dictionary mapping test class names to the available test scenarios for each class.

        Returns
        -------
        dict
            A dictionary mapping test class names to the available test scenarios for each class.
        """

        return {cls.alias_name.lower(): cls.available_tests() for cls in ITests.__subclasses__()}


class ITests(ABC):
    """
    An abstract base class for defining different types of tests.

    ...

    Methods
    -------
    transform() -> List[Results]:
        Runs the test and returns the results.

    available_tests() -> List[str]:
        Returns a list of available test scenarios for the test class.
    """

    @abstractmethod
    def transform(self):
        """
        Runs the test and returns the results.

        Returns
        -------
        List[Results]
            A list of results from running the test.
        """

        return NotImplementedError

    @abstractclassmethod
    def available_tests(cls):
        """
        Returns a list of available test scenarios for the test class.

        Returns
        -------
        List[str]
            A list of available test scenarios for the test class.
        """

        return NotImplementedError


class RobustnessTestFactory(ITests):
    alias_name = "robustness"

    """
    A class for performing robustness tests on a given dataset.

    ...

    Attributes
    ----------
    supported_tests : dict
        A dictionary of supported robustness test scenarios.
    tests : dict
        A dictionary of test names and corresponding parameters.
    _data_handler : List[Sample]
        A list of `Sample` objects representing the input dataset.

    Methods
    -------
    transform() -> List[Sample]:
        Runs the robustness test and returns the resulting `Sample` objects.

    available_tests() -> dict:
        Returns a dictionary of available test scenarios for the `Robustness` class.
    """

    def __init__(
            self,
            data_handler: List[Sample],
            tests=None
    ) -> None:

        """
        Initializes a new instance of the `Robustness` class.

        Parameters
        ----------
        data_handler : List[Sample]
            A list of `Sample` objects representing the input dataset.
        tests : dict, optional
            A dictionary of test names and corresponding parameters (default is None).
        """

        self.supported_tests = self.available_tests()
        self.tests = tests

        if not isinstance(self.tests, dict):
            raise ValueError(
                f'Invalid test configuration! Tests can be '
                f'[1] dictionary of test name and corresponding parameters.'
            )

        if len(self.tests) == 0:
            self.tests = self.supported_tests

        not_supported_tests = (set(self.tests) - set(self.supported_tests))
        if len(not_supported_tests) > 0:
            raise ValueError(
                f'Invalid test specification: {not_supported_tests}. Available tests are: {list(self.supported_tests.keys())}')

        if 'swap_entities' in self.tests:
            df = pd.DataFrame({'text': [sample.original for sample in data_handler],
                               'label': [[i.entity for i in sample.expected_results.predictions]
                                         for sample in data_handler]})
            self.tests['swap_entities']['parameters'] = {}
            self.tests['swap_entities']['parameters']['terminology'] = create_terminology(df)
            self.tests['swap_entities']['parameters']['labels'] = df.label.tolist()

        if "american_to_british" in self.tests:
            self.tests['american_to_british']['parameters'] = {}
            self.tests['american_to_british']['parameters']['accent_map'] = A2B_DICT

        if "british_to_american" in self.tests:
            self.tests['british_to_american']['parameters']['accent_map'] = {v: k for k, v in A2B_DICT.items()}

        if 'swap_cohyponyms' in self.tests:
            nltk.download('omw-1.4', quiet=True)
            nltk.download('wordnet', quiet=True)
            df = pd.DataFrame({'text': [sample.original for sample in data_handler],
                               'label': [[i.entity for i in sample.expected_results.predictions]
                                         for sample in data_handler]})
            self.tests['swap_cohyponyms']['parameters'] = {}
            self.tests['swap_cohyponyms']['parameters']['labels'] = df.label.tolist()

        self._data_handler = data_handler

    def transform(self) -> List[Sample]:
        """
        Runs the robustness test and returns the resulting `Sample` objects.

        Returns
        -------
        List[Sample]
            A list of `Sample` objects representing the resulting dataset after running the robustness test.
        """
        # NOTE: I don't know if we need to work with a dataframe of if we can keep it as a List[Sample]
        all_samples = []
        for test_name, params in self.tests.items():
            data_handler_copy = [x.copy() for x in self._data_handler]
            transformed_samples = self.supported_tests[test_name].transform(data_handler_copy,
                                                                            **params.get('parameters', {}))
            for sample in transformed_samples:
                sample.test_type = test_name
            all_samples.extend(transformed_samples)
        return all_samples

    @classmethod
    def available_tests(cls) -> dict:

        """
        Get a dictionary of all available tests, with their names as keys and their corresponding classes as values.

        Returns:
            dict: A dictionary of test names and classes.

        """

        tests = {
            j: i for i in BaseRobustness.__subclasses__()
            for j in (i.alias_name if isinstance(i.alias_name, list) else [i.alias_name])
        }
        return tests


class BiasTestFactory(ITests):
    alias_name = "bias"
    """
    A class for performing bias tests on a given dataset.

    ...

    Attributes
    ----------
    supported_tests : dict
        A dictionary of supported bias test scenarios.
    tests : dict
        A dictionary of test names and corresponding parameters.
    _data_handler : List[Sample]
        A list of `Sample` objects representing the input dataset.

    Methods
    -------
    transform() -> List[Sample]:
        Runs the bias test and returns the resulting `Sample` objects.

    available_tests() -> dict:
        Returns a dictionary of available test scenarios for the `bias` class.
    """

    def __init__(
            self,
            data_handler: List[Sample],
            tests=None
    ) -> None:
        self.supported_tests = self.available_tests()
        self._data_handler = data_handler
        self.tests = tests

        if not isinstance(self.tests, dict):
            raise ValueError(
                f'Invalid test configuration! Tests can be '
                f'[1] dictionary of test name and corresponding parameters.'
            )

        if len(self.tests) == 0:
            self.tests = self.supported_tests

        not_supported_tests = (set(self.tests) - set(self.supported_tests))
        if len(not_supported_tests) > 0:
            raise ValueError(
                f'Invalid test specification: {not_supported_tests}. Available tests are: {list(self.supported_tests.keys())}')

        if 'replace_to_male_pronouns' in self.tests:
            self.tests['replace_to_male_pronouns']['parameters'] = {}
            self.tests['replace_to_male_pronouns']['parameters']['pronouns_to_substitute'] = [item for sublist in list(
                female_pronouns.values()) for item in sublist] + [item for sublist in list(neutral_pronouns.values())
                                                                  for item in sublist]
            self.tests['replace_to_male_pronouns']['parameters']['pronoun_type'] = 'male'

        if 'replace_to_female_pronouns' in self.tests:
            self.tests['replace_to_female_pronouns']['parameters'] = {}
            self.tests['replace_to_female_pronouns']['parameters']['pronouns_to_substitute'] = [item for sublist in
                                                                                                list(
                                                                                                    male_pronouns.values())
                                                                                                for item in sublist] + [
                                                                                                   item for sublist in
                                                                                                   list(
                                                                                                       neutral_pronouns.values())
                                                                                                   for item in sublist]
            self.tests['replace_to_female_pronouns']['parameters']['pronoun_type'] = 'female'

        if 'replace_to_neutral_pronouns' in self.tests:
          self.tests['replace_to_neutral_pronouns']['parameters'] = {} 
          self.tests['replace_to_neutral_pronouns']['parameters']['pronouns_to_substitute'] = [item for sublist in list(female_pronouns.values()) for item in sublist] +[item for sublist in list(male_pronouns.values()) for item in sublist] 
          self.tests['replace_to_neutral_pronouns']['parameters']['pronoun_type'] = 'neutral'
          
        for income_level in ['Low-income', 'Lower-middle-income', 'Upper-middle-income', 'High-income']:
            economic_level = income_level.replace("-","_").lower()
            if f'replace_to_{economic_level}_country' in self.tests:
                countries_to_exclude = [v for k, v in country_economic_dict.items() if k != income_level]
                self.tests[f"replace_to_{economic_level}_country"]['parameters'] = {}
                self.tests[f"replace_to_{economic_level}_country"]['parameters']['country_names_to_substitute'] = get_substitution_names(countries_to_exclude)
                self.tests[f"replace_to_{economic_level}_country"]['parameters']['chosen_country_names'] = country_economic_dict[income_level]
                
        for religion in religion_wise_names.keys():
            if f"replace_to_{religion.lower()}_names" in self.tests:
                religion_to_exclude = [v for k, v in religion_wise_names.items() if k != religion]
                self.tests[f"replace_to_{religion.lower()}_names"]['parameters'] = {}
                self.tests[f"replace_to_{religion.lower()}_names"]['parameters']['names_to_substitute'] = get_substitution_names(religion_to_exclude)
                self.tests[f"replace_to_{religion.lower()}_names"]['parameters']['chosen_names'] = religion_wise_names[religion]
        
        ethnicity_first_names = {'white': white_names['first_names'], 'black': black_names['first_names'], 'hispanic': hispanic_names['first_names'], 'asian': asian_names['first_names']}
        for ethnicity in ['white', 'black', 'hispanic','asian']:
            test_key = f'replace_to_{ethnicity}_firstnames'
            if test_key in self.tests:
                self.tests[test_key]['parameters'] = {}
                self.tests[test_key]['parameters'] = {
                    'names_to_substitute': sum([ethnicity_first_names[e] for e in ethnicity_first_names if e != ethnicity], []),
                    'chosen_ethnicity_names': ethnicity_first_names[ethnicity]
                }
        
        ethnicity_last_names = {'white': white_names['last_names'], 'black': black_names['last_names'], 'hispanic': hispanic_names['last_names'], 'asian': asian_names['last_names']}
        for ethnicity in ['white', 'black', 'hispanic','asian','native_american','inter_racial']:
            test_key = f'replace_to_{ethnicity}_lastnames'
            if test_key in self.tests:
                self.tests[test_key]['parameters'] = {}
                self.tests[test_key]['parameters'] = {
                    'names_to_substitute': sum([ethnicity_last_names[e] for e in ethnicity_last_names if e != ethnicity], []),
                    'chosen_ethnicity_names': ethnicity_last_names[ethnicity]
                }
 
        
    def transform(self):

        """
        Runs the robustness test and returns the resulting `Sample` objects.

        Returns
        -------
        List[Sample]
            A list of `Sample` objects representing the resulting dataset after running the robustness test.
        """

        all_samples = []
        for test_name, params in self.tests.items():
            data_handler_copy = [x.copy() for x in self._data_handler]
            transformed_samples = self.supported_tests[test_name].transform(data_handler_copy,
                                                                            **params.get('parameters', {}))
            for sample in transformed_samples:
                sample.test_type = test_name
            all_samples.extend(transformed_samples)
        return all_samples

    @classmethod
    def available_tests(cls) -> dict:

        """
        Get a dictionary of all available tests, with their names as keys and their corresponding classes as values.

        Returns:
            dict: A dictionary of test names and classes.

        """

        tests = {
            j: i for i in BaseBias.__subclasses__()
            for j in (i.alias_name if isinstance(i.alias_name, list) else [i.alias_name])
        }
        return tests


class RepresentationTestFactory(ITests):
    alias_name = "representation"

    """
    A class for performing representation tests on a given dataset.

    ...

    Attributes
    ----------
    supported_tests : dict
        A dictionary of supported representation test scenarios.
    tests : dict
        A dictionary of test names and corresponding parameters.
    _data_handler : List[Sample]
        A list of `Sample` objects representing the input dataset.

    Methods
    -------
    transform() -> List[Sample]:
        Runs the representation test and returns the resulting `Sample` objects.

    available_tests() -> dict:
        Returns a dictionary of available test scenarios for the `representation` class.
    """

    def __init__(
            self,
            data_handler: List[Sample],
            tests=None
    ) -> None:
        self.supported_tests = self.available_tests()
        self._data_handler = data_handler
        self.tests = tests
        if not isinstance(self.tests, dict):
            raise ValueError(
                f'Invalid test configuration! Tests can be '
                f'[1] dictionary of test name and corresponding parameters.'
            )

        if len(self.tests) == 0:
            self.tests = self.supported_tests

        not_supported_tests = (set(self.tests) - set(self.supported_tests))
        if len(not_supported_tests) > 0:
            raise ValueError(
                f'Invalid test specification: {not_supported_tests}. Available tests are: {list(self.supported_tests.keys())}')

    def transform(self):

        """
        Runs the robustness test and returns the resulting `Sample` objects.

        Returns
        -------
        List[Sample]
            A list of `Sample` objects representing the resulting dataset after running the robustness test.
        """

        all_samples = []
        for test_name, params in self.tests.items():
            data_handler_copy = [x.copy() for x in self._data_handler]
            transformed_samples = self.supported_tests[test_name].transform(data_handler_copy,
                                                                            **params.get('parameters', {}))
            for sample in transformed_samples:
                sample.test_type = test_name
            all_samples.extend(transformed_samples)
        return all_samples

    @classmethod
    def available_tests(cls) -> dict:

        """
        Get a dictionary of all available tests, with their names as keys and their corresponding classes as values.

        Returns:
            dict: A dictionary of test names and classes.

        """

        tests = {
            j: i for i in BaseRepresentation.__subclasses__()
            for j in (i.alias_name if isinstance(i.alias_name, list) else [i.alias_name])
        }
        return tests


class AccuracyTestFactory(ITests):
    alias_name = "accuracy"
    """
    A class for performing accuracy tests on a given dataset.

    ...

    Attributes
    ----------
    supported_tests : dict
        A dictionary of supported accuracy test scenarios.
    tests : dict
        A dictionary of test names and corresponding parameters.
    _data_handler : List[Sample]
        A list of `Sample` objects representing the input dataset.

    Methods
    -------
    transform() -> List[Sample]:
        Runs the accuracy test and returns the resulting `Sample` objects.

    available_tests() -> dict:
        Returns a dictionary of available test scenarios for the `accuracy` class.
    """

    def __init__(
            self,
            data_handler: List[Sample],
            tests=None
    ) -> None:
        self.supported_tests = self.available_tests()
        self._data_handler = data_handler
        self.tests = tests

        if not isinstance(self.tests, dict):
            raise ValueError(
                f'Invalid test configuration! Tests can be '
                f'[1] dictionary of test name and corresponding parameters.'
            )

        if len(self.tests) == 0:
            self.tests = self.supported_tests

        not_supported_tests = (set(self.tests) - set(self.supported_tests))
        if len(not_supported_tests) > 0:
            raise ValueError(
                f'Invalid test specification: {not_supported_tests}. Available tests are: {list(self.supported_tests.keys())}')

    def transform(self):

        """
        Runs the robustness test and returns the resulting `Sample` objects.

        Returns
        -------
        List[Sample]
            A list of `Sample` objects representing the resulting dataset after running the robustness test.
        """

        all_samples = []
        for test_name, params in self.tests.items():            
            data_handler_copy = [x.copy() for x in self._data_handler]
            transformed_samples = self.supported_tests[test_name].transform(data_handler_copy,
                                                                            **params.get('parameters', {}))
            for sample in transformed_samples:
                sample.test_type = test_name
            all_samples.extend(transformed_samples)
        return all_samples

    @classmethod
    def available_tests(cls) -> dict:

        """
        Get a dictionary of all available tests, with their names as keys and their corresponding classes as values.

        Returns:
            dict: A dictionary of test names and classes.

        """

        tests = {
            j: i for i in BaseAccuracy.__subclasses__()
            for j in (i.alias_name if isinstance(i.alias_name, list) else [i.alias_name])
        }
        return tests<|MERGE_RESOLUTION|>--- conflicted
+++ resolved
@@ -8,14 +8,11 @@
 from .bias import BaseBias
 from .representation import BaseRepresentation
 from .robustness import BaseRobustness
-<<<<<<< HEAD
-from .utils import (A2B_DICT, create_terminology, female_pronouns, male_pronouns, neutral_pronouns)
-from ..utils.custom_types import Sample, Result
-
-=======
-from .utils import (A2B_DICT, create_terminology,get_substitution_names, male_pronouns, female_pronouns, neutral_pronouns, country_economic_dict, white_names, black_names, hispanic_names, asian_names, native_american_names, inter_racial_names, religion_wise_names)
-from ..utils.custom_types import Sample, Span, Transformation
->>>>>>> 76333e98
+from .utils import (A2B_DICT, asian_names, black_names, country_economic_dict, create_terminology, female_pronouns,
+                    get_substitution_names, hispanic_names, inter_racial_names, male_pronouns, native_american_names,
+                    neutral_pronouns, religion_wise_names, white_names)
+from ..utils.custom_types import Result, Sample
+
 
 class TestFactory:
     """
@@ -323,46 +320,62 @@
             self.tests['replace_to_female_pronouns']['parameters']['pronoun_type'] = 'female'
 
         if 'replace_to_neutral_pronouns' in self.tests:
-          self.tests['replace_to_neutral_pronouns']['parameters'] = {} 
-          self.tests['replace_to_neutral_pronouns']['parameters']['pronouns_to_substitute'] = [item for sublist in list(female_pronouns.values()) for item in sublist] +[item for sublist in list(male_pronouns.values()) for item in sublist] 
-          self.tests['replace_to_neutral_pronouns']['parameters']['pronoun_type'] = 'neutral'
-          
+            self.tests['replace_to_neutral_pronouns']['parameters'] = {}
+            self.tests['replace_to_neutral_pronouns']['parameters']['pronouns_to_substitute'] = [item for sublist in
+                                                                                                 list(
+                                                                                                     female_pronouns.values())
+                                                                                                 for item in
+                                                                                                 sublist] + [item for
+                                                                                                             sublist in
+                                                                                                             list(
+                                                                                                                 male_pronouns.values())
+                                                                                                             for item in
+                                                                                                             sublist]
+            self.tests['replace_to_neutral_pronouns']['parameters']['pronoun_type'] = 'neutral'
+
         for income_level in ['Low-income', 'Lower-middle-income', 'Upper-middle-income', 'High-income']:
-            economic_level = income_level.replace("-","_").lower()
+            economic_level = income_level.replace("-", "_").lower()
             if f'replace_to_{economic_level}_country' in self.tests:
                 countries_to_exclude = [v for k, v in country_economic_dict.items() if k != income_level]
                 self.tests[f"replace_to_{economic_level}_country"]['parameters'] = {}
-                self.tests[f"replace_to_{economic_level}_country"]['parameters']['country_names_to_substitute'] = get_substitution_names(countries_to_exclude)
-                self.tests[f"replace_to_{economic_level}_country"]['parameters']['chosen_country_names'] = country_economic_dict[income_level]
-                
+                self.tests[f"replace_to_{economic_level}_country"]['parameters'][
+                    'country_names_to_substitute'] = get_substitution_names(countries_to_exclude)
+                self.tests[f"replace_to_{economic_level}_country"]['parameters']['chosen_country_names'] = \
+                country_economic_dict[income_level]
+
         for religion in religion_wise_names.keys():
             if f"replace_to_{religion.lower()}_names" in self.tests:
                 religion_to_exclude = [v for k, v in religion_wise_names.items() if k != religion]
                 self.tests[f"replace_to_{religion.lower()}_names"]['parameters'] = {}
-                self.tests[f"replace_to_{religion.lower()}_names"]['parameters']['names_to_substitute'] = get_substitution_names(religion_to_exclude)
-                self.tests[f"replace_to_{religion.lower()}_names"]['parameters']['chosen_names'] = religion_wise_names[religion]
-        
-        ethnicity_first_names = {'white': white_names['first_names'], 'black': black_names['first_names'], 'hispanic': hispanic_names['first_names'], 'asian': asian_names['first_names']}
-        for ethnicity in ['white', 'black', 'hispanic','asian']:
+                self.tests[f"replace_to_{religion.lower()}_names"]['parameters'][
+                    'names_to_substitute'] = get_substitution_names(religion_to_exclude)
+                self.tests[f"replace_to_{religion.lower()}_names"]['parameters']['chosen_names'] = religion_wise_names[
+                    religion]
+
+        ethnicity_first_names = {'white': white_names['first_names'], 'black': black_names['first_names'],
+                                 'hispanic': hispanic_names['first_names'], 'asian': asian_names['first_names']}
+        for ethnicity in ['white', 'black', 'hispanic', 'asian']:
             test_key = f'replace_to_{ethnicity}_firstnames'
             if test_key in self.tests:
                 self.tests[test_key]['parameters'] = {}
                 self.tests[test_key]['parameters'] = {
-                    'names_to_substitute': sum([ethnicity_first_names[e] for e in ethnicity_first_names if e != ethnicity], []),
+                    'names_to_substitute': sum(
+                        [ethnicity_first_names[e] for e in ethnicity_first_names if e != ethnicity], []),
                     'chosen_ethnicity_names': ethnicity_first_names[ethnicity]
                 }
-        
-        ethnicity_last_names = {'white': white_names['last_names'], 'black': black_names['last_names'], 'hispanic': hispanic_names['last_names'], 'asian': asian_names['last_names']}
-        for ethnicity in ['white', 'black', 'hispanic','asian','native_american','inter_racial']:
+
+        ethnicity_last_names = {'white': white_names['last_names'], 'black': black_names['last_names'],
+                                'hispanic': hispanic_names['last_names'], 'asian': asian_names['last_names']}
+        for ethnicity in ['white', 'black', 'hispanic', 'asian', 'native_american', 'inter_racial']:
             test_key = f'replace_to_{ethnicity}_lastnames'
             if test_key in self.tests:
                 self.tests[test_key]['parameters'] = {}
                 self.tests[test_key]['parameters'] = {
-                    'names_to_substitute': sum([ethnicity_last_names[e] for e in ethnicity_last_names if e != ethnicity], []),
+                    'names_to_substitute': sum(
+                        [ethnicity_last_names[e] for e in ethnicity_last_names if e != ethnicity], []),
                     'chosen_ethnicity_names': ethnicity_last_names[ethnicity]
                 }
- 
-        
+
     def transform(self):
 
         """
@@ -450,7 +463,7 @@
             raise ValueError(
                 f'Invalid test specification: {not_supported_tests}. Available tests are: {list(self.supported_tests.keys())}')
 
-    def transform(self):
+    def transform(self) -> List[Sample]:
 
         """
         Runs the robustness test and returns the resulting `Sample` objects.
@@ -549,7 +562,7 @@
         """
 
         all_samples = []
-        for test_name, params in self.tests.items():            
+        for test_name, params in self.tests.items():
             data_handler_copy = [x.copy() for x in self._data_handler]
             transformed_samples = self.supported_tests[test_name].transform(data_handler_copy,
                                                                             **params.get('parameters', {}))

--- conflicted
+++ resolved
@@ -34,26 +34,11 @@
 
         self._tests = dict()
         for test in tests:
-<<<<<<< HEAD
+
             if isinstance(test, str):
-                if test not in DEFAULT_PERTURBATIONS:
-                     raise ValueError(f'Invalid test specification: {test}. Available tests are: {DEFAULT_PERTURBATIONS}')
-=======
-
-            if isinstance(test, str):
-                if test not in DEFAULT_PERTURBATIONS:
-                    raise ValueError(f'Invalid test specification: {test}. Available tests are: {DEFAULT_PERTURBATIONS}')
->>>>>>> e3d9ae4f
                 self._tests[test] = dict()
             elif isinstance(test, dict):
                 test_name = list(test.keys())[0]
-                if test_name not in DEFAULT_PERTURBATIONS:
-<<<<<<< HEAD
-                     raise ValueError(f'Invalid test specification: {test_name}. Available tests are: {DEFAULT_PERTURBATIONS}')
-
-=======
-                    raise ValueError(f'Invalid test specification: {test_name}. Available tests are: {DEFAULT_PERTURBATIONS}')
->>>>>>> e3d9ae4f
                 self._tests[test_name] = reduce(lambda x, y: {**x, **y}, test[test_name])
             else:
                 raise ValueError(

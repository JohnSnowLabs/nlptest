--- conflicted
+++ resolved
@@ -55,7 +55,7 @@
 
         if 'swap_entities' in self._tests:
             df = pd.DataFrame({'text': [sample.original for sample in data_handler],
-                   'label': [[i.entity for i in sample.expected_results.predictions] 
+                   'label': [[i.entity for i in sample.expected_results.predictions]
                              for sample in data_handler]})
             self._tests['swap_entities']['terminology'] = create_terminology(df)
             self._tests['swap_entities']['labels'] = df.label.tolist()
@@ -68,10 +68,10 @@
             self._tests['british_to_american']['accent_map'] = {v: k for k, v in A2B_DICT.items()}
 
         if 'swap_cohyponyms' in self._tests:
-            nltk.download('omw-1.4') 
+            nltk.download('omw-1.4')
             nltk.download('wordnet')
             df = pd.DataFrame({'text': [sample.original for sample in data_handler],
-                   'label': [[i.entity for i in sample.expected_results.predictions] 
+                   'label': [[i.entity for i in sample.expected_results.predictions]
                          for sample in data_handler]})
             self._tests['swap_cohyponyms']['labels'] = df.label.tolist()
 
@@ -82,16 +82,6 @@
         # NOTE: I don't know if we need to work with a dataframe of if we can keep it as a List[Sample]
         all_samples = []
         for test_name, params in self._tests.items():
-<<<<<<< HEAD
-            res = globals()[PERTURB_CLASS_MAP[test_name]].transform(list(self._data_handler.text), **params)
-            result_df = pd.DataFrame()
-            result_df['Original'] = self._data_handler.text
-            result_df['Test_Case'] = res
-            result_df['Test_type'] = test_name
-            generated_results_df = pd.concat([generated_results_df, result_df], ignore_index=True)
-
-        return generated_results_df
-=======
             print(test_name)
             data_handler_copy = [x.copy() for x in self._data_handler]
             transformed_samples = globals()[PERTURB_CLASS_MAP[test_name]].transform(data_handler_copy, **params)
@@ -99,7 +89,6 @@
                 sample.test_type = test_name
             all_samples.extend(transformed_samples)
         return all_samples
->>>>>>> edd7c1f4
 
 
 class UpperCase(BasePerturbation):
@@ -301,7 +290,7 @@
     """
 
     try:
-        from nltk.corpus import wordnet as wn 
+        from nltk.corpus import wordnet as wn
     except ImportError:
         raise ImportError("WordNet is not available!\n"
                           "Please install WordNet via pip install wordnet to use swap_cohyponyms")

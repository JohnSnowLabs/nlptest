import random
import re
import logging

from abc import ABC, abstractmethod
from functools import reduce
from typing import Dict, List, Optional
from overrides import overrides

import numpy as np
import pandas as pd
import nltk

<<<<<<< HEAD
from .utils import (A2B_DICT, CONTRACTION_MAP, DEFAULT_PERTURBATIONS, PERTURB_CLASS_MAP, TYPO_FREQUENCY,
                    create_terminology, male_pronouns, female_pronouns, neutral_pronouns)
=======
from .utils import (A2B_DICT, CONTRACTION_MAP, DEFAULT_PERTURBATIONS, PERTURB_CLASS_MAP,
                    TYPO_FREQUENCY, create_terminology, male_pronouns, female_pronouns, neutral_pronouns)
>>>>>>> 0abe6986
from ..utils.custom_types import Sample, Span, Transformation


class BasePerturbation(ABC):

    @staticmethod
    @abstractmethod
    def transform(sample_list: List[Sample]) -> List[Sample]:
        return NotImplementedError()


class PerturbationFactory:
    """"""

    def __init__(
            self,
            data_handler: List[Sample],
            tests=None
    ) -> None:

        if tests is []:
            tests = DEFAULT_PERTURBATIONS

        self._tests = dict()
        for test in tests:

            if isinstance(test, str):
                if test not in DEFAULT_PERTURBATIONS:
                    raise ValueError(
                        f'Invalid test specification: {test}. Available tests are: {DEFAULT_PERTURBATIONS}')
                self._tests[test] = dict()
            elif isinstance(test, dict):
                test_name = list(test.keys())[0]
                if test_name not in DEFAULT_PERTURBATIONS:
                    raise ValueError(
                        f'Invalid test specification: {test_name}. Available tests are: {DEFAULT_PERTURBATIONS}')
                self._tests[test_name] = reduce(
                    lambda x, y: {**x, **y}, test[test_name])
            else:
                raise ValueError(
                    '''Invalid test configuration! Tests can be
                    [1] test name as string or
                    [2] dictionary of test name and corresponding parameters.'''
                )

        if 'swap_entities' in self._tests:
            df = pd.DataFrame({'text': [sample.original for sample in data_handler],
                               'label': [[i.entity for i in sample.expected_results.predictions]
                                         for sample in data_handler]})
<<<<<<< HEAD
            self._tests['swap_entities']['terminology'] = create_terminology(df)
=======
            self._tests['swap_entities']['terminology'] = create_terminology(
                df)
>>>>>>> 0abe6986
            self._tests['swap_entities']['labels'] = df.label.tolist()

        if "american_to_british" in self._tests:
            self._tests['american_to_british']['accent_map'] = A2B_DICT

        if "british_to_american" in self._tests:
            self._tests['british_to_american']['accent_map'] = {
                v: k for k, v in A2B_DICT.items()}

        if 'swap_cohyponyms' in self._tests:
            nltk.download('omw-1.4', quiet=True)
            nltk.download('wordnet', quiet=True)
            df = pd.DataFrame({'text': [sample.original for sample in data_handler],
                               'label': [[i.entity for i in sample.expected_results.predictions]
                                         for sample in data_handler]})
            self._tests['swap_cohyponyms']['labels'] = df.label.tolist()

        if 'replace_to_male_pronouns' in self._tests:
<<<<<<< HEAD
            self._tests['replace_to_male_pronouns']['pronouns_to_substitute'] = [item for sublist in
                                                                                 list(female_pronouns.values()) for item
                                                                                 in sublist] + [item for sublist in
                                                                                                list(
                                                                                                    neutral_pronouns.values())
                                                                                                for item in sublist]
            self._tests['replace_to_male_pronouns']['pronoun_type'] = 'male'

        if 'replace_to_female_pronouns' in self._tests:
            self._tests['replace_to_female_pronouns']['pronouns_to_substitute'] = [item for sublist in
                                                                                   list(male_pronouns.values()) for item
                                                                                   in sublist] + [item for sublist in
                                                                                                  list(
                                                                                                      neutral_pronouns.values())
                                                                                                  for item in sublist]
            self._tests['replace_to_female_pronouns']['pronoun_type'] = 'female'

        if 'replace_to_neutral_pronouns' in self._tests:
            self._tests['replace_to_neutral_pronouns']['pronouns_to_substitute'] = [item for sublist in
                                                                                    list(female_pronouns.values()) for
                                                                                    item in sublist] + [item for sublist
                                                                                                        in list(
                    male_pronouns.values()) for item in sublist]
=======
            neutral_pronouns_list = [item for sublist in list(
                neutral_pronouns.values()) for item in sublist]
            female_pronouns_list = [item for sublist in list(
                female_pronouns.values()) for item in sublist]
            self._tests['replace_to_male_pronouns']['pronouns_to_substitute'] = female_pronouns_list + \
                neutral_pronouns_list
            self._tests['replace_to_male_pronouns']['pronoun_type'] = 'male'

        if 'replace_to_female_pronouns' in self._tests:
            neutral_pronouns_list = [item for sublist in list(
                neutral_pronouns.values()) for item in sublist]
            male_pronouns_list = [item for sublist in list(
                male_pronouns.values()) for item in sublist]
            self._tests['replace_to_female_pronouns']['pronouns_to_substitute'] = male_pronouns_list + \
                neutral_pronouns_list
            self._tests['replace_to_female_pronouns']['pronoun_type'] = 'female'

        if 'replace_to_neutral_pronouns' in self._tests:
            female_pronouns_list = [item for sublist in list(
                female_pronouns.values()) for item in sublist]
            male_pronouns_list = [item for sublist in list(
                male_pronouns.values()) for item in sublist]
            self._tests['replace_to_neutral_pronouns']['pronouns_to_substitute'] = male_pronouns_list + \
                female_pronouns_list
>>>>>>> 0abe6986
            self._tests['replace_to_neutral_pronouns']['pronoun_type'] = 'neutral'

        self._data_handler = data_handler

    def transform(self) -> List[Sample]:
        """"""
        # NOTE: I don't know if we need to work with a dataframe of if we can keep it as a List[Sample]
        all_samples = []
        for test_name, params in self._tests.items():
            data_handler_copy = [x.copy() for x in self._data_handler]
            transformed_samples = globals()[PERTURB_CLASS_MAP[test_name]].transform(
                data_handler_copy, **params)
            for sample in transformed_samples:
                sample.test_type = test_name

            # Check for number of perturbed sentences
            transformed_samples = [
                x for x in transformed_samples if x.original != x.test_case]
            if len(transformed_samples) == 0:
                logging.warning(
                    "%s did not create any test cases. Test will be removed from results.", test_name)
            elif len(transformed_samples) < 10:
<<<<<<< HEAD
                logging.warning("%s has perturbed %s sample(s). Results may not be reliable.", test_name,
                                len(transformed_samples))
=======
                logging.warning("%s has perturbed %s sample(s). Results may not be reliable.", test_name, len(
                    transformed_samples))
>>>>>>> 0abe6986

            all_samples.extend(transformed_samples)
        return all_samples


class UpperCase(BasePerturbation):
    @staticmethod
    def transform(sample_list: List[Sample]) -> List[Sample]:
        """Transform a list of strings with uppercase perturbation
        Args:
            sample_list: List of sentences to apply perturbation.
        Returns:
            List of sentences that uppercase perturbation is applied.
        """
        for sample in sample_list:
            sample.test_case = sample.original.upper()
        return sample_list


class LowerCase(BasePerturbation):
    @staticmethod
    def transform(sample_list: List[Sample]) -> List[Sample]:
        """Transform a list of strings with lowercase perturbation
        Args:
            sample_list: List of sentences to apply perturbation.
        Returns:
            List of sentences that lowercase perturbation is applied.
        """
        for sample in sample_list:
            sample.test_case = sample.original.lower()
        return sample_list


class TitleCase(BasePerturbation):
    @staticmethod
    def transform(sample_list: List[Sample]) -> List[Sample]:
        """Transform a list of strings with titlecase perturbation
        Args:
            sample_list: List of sentences to apply perturbation.
        Returns:
            List of sentences that titlecase perturbation is applied.
        """
        for sample in sample_list:
            sample.test_case = sample.original.title()
        return sample_list


class AddPunctuation(BasePerturbation):
    @staticmethod
    def transform(sample_list: List[Sample], whitelist: Optional[List[str]] = None) -> List[Sample]:
        """Add punctuation at the end of the string, if there is punctuation at the end skip it
        Args:
            sample_list: List of sentences to apply perturbation.
            whitelist: Whitelist for punctuations to add to sentences.
        Returns:
            List of sentences that have punctuation at the end.
        """

        if whitelist is None:
            whitelist = ['!', '?', ',', '.', '-', ':', ';']

        for sample in sample_list:
            if sample.original[-1] not in whitelist:
<<<<<<< HEAD
                chosen_punc = random.choice(whitelist)
                sample.test_case = sample.original + chosen_punc
                sample.transformations = [
                    Transformation(
                        original_span=Span(
                            start=len(sample.original),
                            end=len(sample.original),
                            word=""
                        ),
                        new_span=Span(
                            start=len(sample.original),
                            end=len(sample.test_case),
                            word=chosen_punc
                        ),
                        ignore=True
                    )
                ]
=======
                sample.test_case = sample.original[:-
                                                   1] + random.choice(whitelist)
>>>>>>> 0abe6986
            else:
                sample.test_case = sample.original
        return sample_list


class StripPunctuation(BasePerturbation):
    @staticmethod
    def transform(sample_list: List[Sample], whitelist: Optional[List[str]] = None) -> List[Sample]:
        """Add punctuation from the string, if there isn't punctuation at the end skip it

        Args:
            sample_list: List of sentences to apply perturbation.
            whitelist: Whitelist for punctuations to strip from sentences.
        Returns:
            List of sentences that punctuation is stripped.
        """

        if whitelist is None:
            whitelist = ['!', '?', ',', '.', '-', ':', ';']

        for sample in sample_list:
            if sample.original[-1] in whitelist:
                sample.test_case = sample.original[:-1]
                sample.transformations = [
                    Transformation(
                        original_span=Span(
                            start=len(sample.original) - 1,
                            end=len(sample.original),
                            word=sample.original[-1:]
                        ),
                        new_span=Span(
                            start=len(sample.test_case),
                            end=len(sample.test_case),
                            word=""
                        ),
                        ignore=True
                    )
                ]
            else:
                sample.test_case = sample.original
        return sample_list


class AddTypo(BasePerturbation):
    @staticmethod
    def transform(sample_list: List[Sample]) -> List[Sample]:
        """Add typo to the sentences using keyboard typo and swap typo.
        Args:
            sample_list: List of sentences to apply perturbation.
        Returns:
            List of sentences that typo introduced.
        """
        for sample in sample_list:
            if len(sample.original) < 5:
                sample.test_case = sample.original
                continue

            string = list(sample.original)
            if random.random() > 0.1:
                idx_list = list(range(len(TYPO_FREQUENCY)))
                char_list = list(TYPO_FREQUENCY.keys())

                counter, idx = 0, -1
                while counter < 10 and idx == -1:
                    idx = random.randint(0, len(string) - 1)
                    char = string[idx]
                    if TYPO_FREQUENCY.get(char.lower(), None):
                        char_frequency = TYPO_FREQUENCY[char.lower()]

                        if sum(char_frequency) > 0:
                            chosen_char = random.choices(
                                idx_list, weights=char_frequency)
                            difference = ord(char.lower()) - \
                                ord(char_list[chosen_char[0]])
                            char = chr(ord(char) - difference)
                            string[idx] = char
                    else:
                        idx = -1
                        counter += 1
            else:
                string = list(string)
                swap_idx = random.randint(0, len(string) - 2)
                tmp = string[swap_idx]
                string[swap_idx] = string[swap_idx + 1]
                string[swap_idx + 1] = tmp

            sample.test_case = "".join(string)
        return sample_list


class SwapEntities(BasePerturbation):
    @staticmethod
    def transform(
            sample_list: List[Sample],
            labels: List[List[str]] = None,
            terminology: Dict[str, List[str]] = None
    ) -> List[Sample]:
        """Swaps named entities with the new one from the terminology extracted from passed data.

        Args:
            sample_list: List of sentences to process.
            labels: Corresponding labels to make changes according to sentences.
            terminology: Dictionary of entities and corresponding list of words.
        Returns:
            List of sentences that entities swapped with the terminology.
        """

        if terminology is None:
            raise ValueError(
                'In order to generate test cases for swap_entities, terminology should be passed!')

        if labels is None:
            raise ValueError(
                'In order to generate test cases for swap_entities, labels should be passed!')

<<<<<<< HEAD
        assert len(sample_list) == len(labels), f"'labels' and 'sample_list' must have same lengths."
=======
        for idx, sample in enumerate(sample_list):
            sent_tokens = sample.original.split(' ')
            sent_labels = labels[idx]

            ent_start_pos = np.array(
                [1 if label[0] == 'B' else 0 for label in sent_labels])
            ent_idx, = np.where(ent_start_pos == 1)
>>>>>>> 0abe6986

        for sample, sample_labels in zip(sample_list, labels):
            if all([label == "O" for label in sample_labels]):
                sample.test_case = sample.original
                continue

            sent_tokens = sample.original.split(' ')

            ent_start_pos = np.array([1 if label[0] == 'B' else 0 for label in sample_labels])
            ent_idx, = np.where(ent_start_pos == 1)

            replace_idx = np.random.choice(ent_idx)
            ent_type = sample_labels[replace_idx][2:]
            replace_idxs = [replace_idx]
            if replace_idx < len(sample_labels) - 1:
                for i, label in enumerate(sample_labels[replace_idx + 1:]):
                    if label == f'I-{ent_type}':
                        replace_idxs.append(i + replace_idx + 1)
                    else:
                        break

            replace_token = sent_tokens[replace_idx: replace_idx +
                                        len(replace_idxs)]
            token_length = len(replace_token)
            replace_token = " ".join(replace_token)

<<<<<<< HEAD
            chosen_ent = random.choice(terminology[ent_type])
            replace_token_pos = re.search(replace_token, sample.original)

            sample.test_case = sample.original.replace(replace_token, chosen_ent)
            sample.transformations = [
                Transformation(
                    original_span=Span(
                        start=replace_token_pos.start(),
                        end=replace_token_pos.end(),
                        word=replace_token
                    ),
                    new_span=Span(
                        start=replace_token_pos.start(),
                        end=replace_token_pos.start() + len(chosen_ent),
                        word=chosen_ent
                    ),
                    ignore=False
                )
            ]

=======
            proper_entities = [ent for ent in terminology[ent_type] if len(
                ent.split(' ')) == token_length]
            if len(proper_entities) > 0:
                chosen_ent = random.choice(proper_entities)
            else:
                continue
            replaced_string = sample.original.replace(
                replace_token, chosen_ent)
            sample.test_case = replaced_string
>>>>>>> 0abe6986
        return sample_list


def get_cohyponyms_wordnet(word: str) -> str:
    """
    Retrieve co-hyponym of the input string using WordNet when a hit is found.

    Args:
        word: input string to retrieve co-hyponym
    Returns:
        Cohyponym of the input word if exists, else original word.
    """

    try:
        from nltk.corpus import wordnet as wn
    except ImportError:
        raise ImportError("WordNet is not available!\n"
                          "Please install WordNet via pip install wordnet to use swap_cohyponyms")

    orig_word = word
    word = word.lower()
    if len(word.split()) > 0:
        word = word.replace(" ", "_")
    syns = wn.synsets(word)

    if len(syns) == 0:
        return orig_word
    else:
        hypernym = syns[0].hypernyms()
        if len(hypernym) == 0:
            return orig_word
        else:
            hypos = hypernym[0].hyponyms()
            hypo_len = len(hypos)
            if hypo_len == 1:
                name = str(hypos[0].lemmas()[0])
            else:
                ind = random.sample(range(hypo_len), k=1)[0]
                name = str(hypos[ind].lemmas()[0])
                while name == word:
                    ind = random.sample(range(hypo_len), k=1)[0]
                    name = str(hypos[ind].lemmas()[0])
            return name.replace("_", " ").split(".")[0][7:]


class GenderPronounBias(BasePerturbation):
    @staticmethod
    def transform(sample_list: List[Sample], pronouns_to_substitute: List[str], pronoun_type: str) -> List[Sample]:
        """Replace pronouns to check the gender bias

        Args:
            sample_list: List of sentences to apply perturbation.
            pronouns_to_substitute: list of pronouns that need to be substituted.
            pronoun_type: replacing pronoun type string ('male', 'female' or 'neutral')

        Returns:
            List of sentences with replaced pronouns
        """

        for sample in sample_list:
<<<<<<< HEAD
            tokens_to_substitute = [token for token in sample.original.split(' ') if
                                    token.lower() in pronouns_to_substitute]
=======

            tokens_to_substitute = [token for token in sample.original.split(
                ' ') if token.lower() in pronouns_to_substitute]
>>>>>>> 0abe6986

            if len(tokens_to_substitute) != 0:
                replace_token = random.choice(tokens_to_substitute)
                if pronoun_type == "female":
<<<<<<< HEAD
                    combined_dict = {k: male_pronouns[k] + neutral_pronouns[k] for k in male_pronouns.keys()}
                    chosen_dict = female_pronouns
                elif pronoun_type == "male":
                    combined_dict = {k: female_pronouns[k] + neutral_pronouns[k] for k in female_pronouns.keys()}
                    chosen_dict = male_pronouns
                elif pronoun_type == "neutral":
                    combined_dict = {k: female_pronouns[k] + male_pronouns[k] for k in female_pronouns.keys()}
                    chosen_dict = neutral_pronouns

                for key, value in chosen_dict.items():
                    if replace_token.lower() in value:
                        type_of_pronoun = str(key)
                        break

                chosen_token = random.choice(combined_dict[type_of_pronoun])
                diff_len = len(chosen_token) - len(replace_token)

                replaced_string = sample.original
                transformations = []
                for _ in range(len(re.findall(replace_token, sample.original))):
                    span = re.search(replace_token, replaced_string)
                    replaced_string = re.sub(replace_token, chosen_token, replaced_string, count=1)
                    transformations.append(
                        Transformation(
                            original_span=Span(start=span.start(), end=span.end(), word=replace_token),
                            new_span=Span(start=span.start(), end=span.end() + diff_len, word=chosen_token),
                            ignore=False
                        )
                    )

=======
                    combined_dict = {
                        k: male_pronouns[k] + neutral_pronouns[k] for k in male_pronouns.keys()}
                    chosen_dict = female_pronouns
                elif pronoun_type == "male":
                    combined_dict = {
                        k: female_pronouns[k] + neutral_pronouns[k] for k in female_pronouns.keys()}
                    chosen_dict = male_pronouns
                elif pronoun_type == "neutral":
                    combined_dict = {
                        k: female_pronouns[k] + male_pronouns[k] for k in female_pronouns.keys()}
                    chosen_dict = neutral_pronouns

                for key, value in combined_dict.items():
                    if replace_token in value:
                        type_of_pronoun = str(key)
                        break

                chosen_token = random.choice(chosen_dict[type_of_pronoun])
                replaced_string = sample.original.replace(
                    replace_token, chosen_token)
>>>>>>> 0abe6986
                sample.test_case = replaced_string
                sample.transformations = transformations
            else:
                sample.test_case = sample.original

        return sample_list


class SwapCohyponyms(BasePerturbation):

    @staticmethod
    def transform(
            sample_list: List[Sample],
            labels: List[List[str]] = None,
    ) -> List[Sample]:
        """Swaps named entities with the new one from the terminology extracted from passed data.

        Args:
            sample_list: List of sentences to process.
            labels: Corresponding labels to make changes according to sentences.

        Returns:
            List sample indexes and corresponding augmented sentences, tags and labels if provided.
        """

        if labels is None:
            raise ValueError(
                'In order to generate test cases for swap_entities, terminology should be passed!')

<<<<<<< HEAD
        assert len(sample_list) == len(labels), f"'labels' and 'sample_list' must have same lengths."
=======
        for idx, sample in enumerate(sample_list):
            sent_tokens = sample.original.split(' ')
            sent_labels = labels[idx]

            ent_start_pos = np.array(
                [1 if label[0] == 'B' else 0 for label in sent_labels])
            ent_idx, = np.where(ent_start_pos == 1)
>>>>>>> 0abe6986

        for sample, sample_labels in zip(sample_list, labels):
            if all([label == "O" for label in sample_labels]):
                sample.test_case = sample.original
                continue

            sent_tokens = sample.original.split(' ')

            ent_start_pos = np.array([1 if label[0] == 'B' else 0 for label in sample_labels])
            ent_idx, = np.where(ent_start_pos == 1)

            replace_idx = np.random.choice(ent_idx)
            ent_type = sample_labels[replace_idx][2:]
            replace_idxs = [replace_idx]
            if replace_idx < len(sample_labels) - 1:
                for i, label in enumerate(sample_labels[replace_idx + 1:]):
                    if label == f'I-{ent_type}':
                        replace_idxs.append(i + replace_idx + 1)
                    else:
                        break

<<<<<<< HEAD
            replace_token = sent_tokens[replace_idx: replace_idx + len(replace_idxs)]
            token_length = len(replace_token)
=======
            replace_token = sent_tokens[replace_idx: replace_idx +
                                        len(replace_idxs)]

>>>>>>> 0abe6986
            replace_token = " ".join(replace_token)

            chosen_ent = get_cohyponyms_wordnet(replace_token)
<<<<<<< HEAD
            replace_token_pos = re.search(replace_token, sample.original)

            sample.test_case = sample.original.replace(replace_token, chosen_ent)
            sample.transformations = [
                Transformation(
                    original_span=Span(
                        start=replace_token_pos.start(),
                        end=replace_token_pos.end(),
                        word=replace_token
                    ),
                    new_span=Span(
                        start=replace_token_pos.start(),
                        end=replace_token_pos.start() + len(chosen_ent),
                        word=chosen_ent
                    ),
                    ignore=False
                )
            ]
=======
            replaced_string = sample.original.replace(
                replace_token, chosen_ent)
            sample.test_case = replaced_string
>>>>>>> 0abe6986

        return sample_list


class ConvertAccent(BasePerturbation):

    @staticmethod
    def transform(sample_list: List[Sample], accent_map: Dict[str, str] = None) -> List[Sample]:
        """Converts input sentences using a conversion dictionary
        Args:
            sample_list: List of sentences to process.
            accent_map: Dictionary with conversion terms.
        Returns:
            List of sentences that perturbed with accent conversion.
        """
        for sample in sample_list:
<<<<<<< HEAD
            tokens = set(sample.original.split(' '))
            replaced_string = sample.original
            transformations = []

            for token in tokens:
                new_token = accent_map.get(token.lower(), token)
                if new_token != token:
                    diff_len = len(new_token) - len(token)
                    nb_occurrences = len(re.findall(token, replaced_string))

                    for c in range(nb_occurrences):
                        span = re.search(token, replaced_string)
                        replaced_string = re.sub(token, new_token, replaced_string, count=1)
                        transformations.append(
                            Transformation(
                                original_span=Span(start=span.start(), end=span.end(), word=token),
                                new_span=Span(start=span.start(), end=span.end() + diff_len, word=new_token),
                                ignore=False
                            )
                        )
            sample.test_case = replaced_string
            sample.transformations = transformations
=======
            tokens = sample.original.split(' ')
            tokens = [accent_map[t.lower()] if accent_map.get(
                t.lower(), None) else t for t in tokens]
            sample.test_case = ' '.join(tokens)
>>>>>>> 0abe6986

        return sample_list


class AddContext(BasePerturbation):

    @staticmethod
    def transform(
            sample_list: List[Sample],
            starting_context: Optional[List[str]] = None,
            ending_context: Optional[List[str]] = None,
            strategy: str = None,
    ) -> List[Sample]:
        """Converts input sentences using a conversion dictionary
        Args:
            sample_list: List of sentences to process.
            strategy: Config method to adjust where will context tokens added. start, end or combined.
            starting_context: list of terms (context) to input at start of sentences.
            ending_context: list of terms (context) to input at end of sentences.
        Returns:
            List of sentences that context added at to begging, end or both, randomly.
        """
        possible_methods = ['start', 'end', 'combined']

        for sample in sample_list:
            if strategy is None:
                strategy = random.choice(possible_methods)
            elif strategy not in possible_methods:
                raise ValueError(
                    f"Add context strategy must be one of 'start', 'end', 'combined'. Cannot be {strategy}."
                )

            transformations = []
            if strategy == "start" or strategy == "combined":
                add_tokens = random.choice(starting_context)
                add_string = " ".join(add_tokens) if isinstance(
                    add_tokens, list) else add_tokens
                string = add_string + ' ' + sample.original
                transformations.append(
                    Transformation(
                        original_span=Span(start=0, end=0, word=""),
                        new_span=Span(start=0, end=len(
                            add_string) + 1, word=add_string),
                        ignore=True
                    )
                )
            else:
                string = sample.original

            if strategy == "end" or strategy == "combined":
                add_tokens = random.choice(ending_context)
                add_string = " ".join(add_tokens) if isinstance(
                    add_tokens, list) else add_tokens

                if sample.original[-1].isalnum():
                    from_start, from_end = len(string), len(string)
                    to_start = from_start + 1
                    to_end = to_start + len(add_string) + 1
                    string = string + " " + add_string
                else:
                    from_start, from_end = len(string[:-1]), len(string[:-1])
                    to_start = from_start
                    to_end = to_start + len(add_string) + 1
                    string = string[:-1] + add_string + " " + string[-1]

                transformations.append(
                    Transformation(
                        original_span=Span(
                            start=from_start, end=from_end, word=""),
                        new_span=Span(start=to_start, end=to_end,
                                      word=string[to_start:to_end]),
                        ignore=True
                    )
                )

            sample.test_case = string
            sample.transformations = transformations
        return sample_list


class AddContraction(BasePerturbation):

    @staticmethod
    def transform(
            sample_list: List[Sample],
    ) -> List[Sample]:
        """Converts input sentences using a conversion dictionary
        Args:
            sample_list: List of sentences to process.
        Returns:
            List[Sample]:
                transformed samples
        """

        def custom_replace(match):
            """
              regex replace for contraction.
            """
            token = match.group(0)
            contracted_token = CONTRACTION_MAP.get(
                token, CONTRACTION_MAP.get(token.lower()))

            is_upper_case = token[0]
            expanded_contraction = is_upper_case + contracted_token[1:]
            return expanded_contraction

        for sample in sample_list:
            replaced_string = sample.original
            transformations = []

            for contraction in CONTRACTION_MAP:
<<<<<<< HEAD
                search = re.search(contraction, sample.original, flags=re.IGNORECASE | re.DOTALL)
                if search:
                    new_string = CONTRACTION_MAP.get(search.group(), CONTRACTION_MAP.get(search.group()))
                    diff_len = len(new_string) - len(search.group())
                    replaced_string = re.sub(contraction, custom_replace, replaced_string,
                                             flags=re.IGNORECASE | re.DOTALL)
                    transformations.append(
                        Transformation(
                            original_span=Span(start=search.start(), end=search.end(), word=search.group()),
                            new_span=Span(start=search.start(), end=search.end() + diff_len, word=new_string),
                            ignore=False
                        )
                    )
            sample.test_case = replaced_string
            sample.transformations = transformations
=======
                if re.search(contraction, sample.original, flags=re.IGNORECASE | re.DOTALL):
                    string = re.sub(contraction, custom_replace,
                                    sample.original, flags=re.IGNORECASE | re.DOTALL)
            sample.test_case = string
>>>>>>> 0abe6986
        return sample_list<|MERGE_RESOLUTION|>--- conflicted
+++ resolved
@@ -5,19 +5,13 @@
 from abc import ABC, abstractmethod
 from functools import reduce
 from typing import Dict, List, Optional
-from overrides import overrides
 
 import numpy as np
 import pandas as pd
 import nltk
 
-<<<<<<< HEAD
 from .utils import (A2B_DICT, CONTRACTION_MAP, DEFAULT_PERTURBATIONS, PERTURB_CLASS_MAP, TYPO_FREQUENCY,
                     create_terminology, male_pronouns, female_pronouns, neutral_pronouns)
-=======
-from .utils import (A2B_DICT, CONTRACTION_MAP, DEFAULT_PERTURBATIONS, PERTURB_CLASS_MAP,
-                    TYPO_FREQUENCY, create_terminology, male_pronouns, female_pronouns, neutral_pronouns)
->>>>>>> 0abe6986
 from ..utils.custom_types import Sample, Span, Transformation
 
 
@@ -67,12 +61,8 @@
             df = pd.DataFrame({'text': [sample.original for sample in data_handler],
                                'label': [[i.entity for i in sample.expected_results.predictions]
                                          for sample in data_handler]})
-<<<<<<< HEAD
-            self._tests['swap_entities']['terminology'] = create_terminology(df)
-=======
             self._tests['swap_entities']['terminology'] = create_terminology(
                 df)
->>>>>>> 0abe6986
             self._tests['swap_entities']['labels'] = df.label.tolist()
 
         if "american_to_british" in self._tests:
@@ -91,31 +81,6 @@
             self._tests['swap_cohyponyms']['labels'] = df.label.tolist()
 
         if 'replace_to_male_pronouns' in self._tests:
-<<<<<<< HEAD
-            self._tests['replace_to_male_pronouns']['pronouns_to_substitute'] = [item for sublist in
-                                                                                 list(female_pronouns.values()) for item
-                                                                                 in sublist] + [item for sublist in
-                                                                                                list(
-                                                                                                    neutral_pronouns.values())
-                                                                                                for item in sublist]
-            self._tests['replace_to_male_pronouns']['pronoun_type'] = 'male'
-
-        if 'replace_to_female_pronouns' in self._tests:
-            self._tests['replace_to_female_pronouns']['pronouns_to_substitute'] = [item for sublist in
-                                                                                   list(male_pronouns.values()) for item
-                                                                                   in sublist] + [item for sublist in
-                                                                                                  list(
-                                                                                                      neutral_pronouns.values())
-                                                                                                  for item in sublist]
-            self._tests['replace_to_female_pronouns']['pronoun_type'] = 'female'
-
-        if 'replace_to_neutral_pronouns' in self._tests:
-            self._tests['replace_to_neutral_pronouns']['pronouns_to_substitute'] = [item for sublist in
-                                                                                    list(female_pronouns.values()) for
-                                                                                    item in sublist] + [item for sublist
-                                                                                                        in list(
-                    male_pronouns.values()) for item in sublist]
-=======
             neutral_pronouns_list = [item for sublist in list(
                 neutral_pronouns.values()) for item in sublist]
             female_pronouns_list = [item for sublist in list(
@@ -140,7 +105,6 @@
                 male_pronouns.values()) for item in sublist]
             self._tests['replace_to_neutral_pronouns']['pronouns_to_substitute'] = male_pronouns_list + \
                 female_pronouns_list
->>>>>>> 0abe6986
             self._tests['replace_to_neutral_pronouns']['pronoun_type'] = 'neutral'
 
         self._data_handler = data_handler
@@ -163,13 +127,8 @@
                 logging.warning(
                     "%s did not create any test cases. Test will be removed from results.", test_name)
             elif len(transformed_samples) < 10:
-<<<<<<< HEAD
-                logging.warning("%s has perturbed %s sample(s). Results may not be reliable.", test_name,
-                                len(transformed_samples))
-=======
                 logging.warning("%s has perturbed %s sample(s). Results may not be reliable.", test_name, len(
                     transformed_samples))
->>>>>>> 0abe6986
 
             all_samples.extend(transformed_samples)
         return all_samples
@@ -233,7 +192,6 @@
 
         for sample in sample_list:
             if sample.original[-1] not in whitelist:
-<<<<<<< HEAD
                 chosen_punc = random.choice(whitelist)
                 sample.test_case = sample.original + chosen_punc
                 sample.transformations = [
@@ -251,10 +209,6 @@
                         ignore=True
                     )
                 ]
-=======
-                sample.test_case = sample.original[:-
-                                                   1] + random.choice(whitelist)
->>>>>>> 0abe6986
             else:
                 sample.test_case = sample.original
         return sample_list
@@ -325,10 +279,8 @@
                         char_frequency = TYPO_FREQUENCY[char.lower()]
 
                         if sum(char_frequency) > 0:
-                            chosen_char = random.choices(
-                                idx_list, weights=char_frequency)
-                            difference = ord(char.lower()) - \
-                                ord(char_list[chosen_char[0]])
+                            chosen_char = random.choices(idx_list, weights=char_frequency)
+                            difference = ord(char.lower()) - ord(char_list[chosen_char[0]])
                             char = chr(ord(char) - difference)
                             string[idx] = char
                     else:
@@ -363,24 +315,12 @@
         """
 
         if terminology is None:
-            raise ValueError(
-                'In order to generate test cases for swap_entities, terminology should be passed!')
+            raise ValueError('In order to generate test cases for swap_entities, terminology should be passed!')
 
         if labels is None:
-            raise ValueError(
-                'In order to generate test cases for swap_entities, labels should be passed!')
-
-<<<<<<< HEAD
+            raise ValueError('In order to generate test cases for swap_entities, labels should be passed!')
+
         assert len(sample_list) == len(labels), f"'labels' and 'sample_list' must have same lengths."
-=======
-        for idx, sample in enumerate(sample_list):
-            sent_tokens = sample.original.split(' ')
-            sent_labels = labels[idx]
-
-            ent_start_pos = np.array(
-                [1 if label[0] == 'B' else 0 for label in sent_labels])
-            ent_idx, = np.where(ent_start_pos == 1)
->>>>>>> 0abe6986
 
         for sample, sample_labels in zip(sample_list, labels):
             if all([label == "O" for label in sample_labels]):
@@ -402,12 +342,10 @@
                     else:
                         break
 
-            replace_token = sent_tokens[replace_idx: replace_idx +
-                                        len(replace_idxs)]
+            replace_token = sent_tokens[replace_idx: replace_idx + len(replace_idxs)]
             token_length = len(replace_token)
             replace_token = " ".join(replace_token)
 
-<<<<<<< HEAD
             chosen_ent = random.choice(terminology[ent_type])
             replace_token_pos = re.search(replace_token, sample.original)
 
@@ -428,17 +366,6 @@
                 )
             ]
 
-=======
-            proper_entities = [ent for ent in terminology[ent_type] if len(
-                ent.split(' ')) == token_length]
-            if len(proper_entities) > 0:
-                chosen_ent = random.choice(proper_entities)
-            else:
-                continue
-            replaced_string = sample.original.replace(
-                replace_token, chosen_ent)
-            sample.test_case = replaced_string
->>>>>>> 0abe6986
         return sample_list
 
 
@@ -499,19 +426,12 @@
         """
 
         for sample in sample_list:
-<<<<<<< HEAD
             tokens_to_substitute = [token for token in sample.original.split(' ') if
                                     token.lower() in pronouns_to_substitute]
-=======
-
-            tokens_to_substitute = [token for token in sample.original.split(
-                ' ') if token.lower() in pronouns_to_substitute]
->>>>>>> 0abe6986
 
             if len(tokens_to_substitute) != 0:
                 replace_token = random.choice(tokens_to_substitute)
                 if pronoun_type == "female":
-<<<<<<< HEAD
                     combined_dict = {k: male_pronouns[k] + neutral_pronouns[k] for k in male_pronouns.keys()}
                     chosen_dict = female_pronouns
                 elif pronoun_type == "male":
@@ -542,28 +462,6 @@
                         )
                     )
 
-=======
-                    combined_dict = {
-                        k: male_pronouns[k] + neutral_pronouns[k] for k in male_pronouns.keys()}
-                    chosen_dict = female_pronouns
-                elif pronoun_type == "male":
-                    combined_dict = {
-                        k: female_pronouns[k] + neutral_pronouns[k] for k in female_pronouns.keys()}
-                    chosen_dict = male_pronouns
-                elif pronoun_type == "neutral":
-                    combined_dict = {
-                        k: female_pronouns[k] + male_pronouns[k] for k in female_pronouns.keys()}
-                    chosen_dict = neutral_pronouns
-
-                for key, value in combined_dict.items():
-                    if replace_token in value:
-                        type_of_pronoun = str(key)
-                        break
-
-                chosen_token = random.choice(chosen_dict[type_of_pronoun])
-                replaced_string = sample.original.replace(
-                    replace_token, chosen_token)
->>>>>>> 0abe6986
                 sample.test_case = replaced_string
                 sample.transformations = transformations
             else:
@@ -590,20 +488,9 @@
         """
 
         if labels is None:
-            raise ValueError(
-                'In order to generate test cases for swap_entities, terminology should be passed!')
-
-<<<<<<< HEAD
+            raise ValueError('In order to generate test cases for swap_entities, terminology should be passed!')
+
         assert len(sample_list) == len(labels), f"'labels' and 'sample_list' must have same lengths."
-=======
-        for idx, sample in enumerate(sample_list):
-            sent_tokens = sample.original.split(' ')
-            sent_labels = labels[idx]
-
-            ent_start_pos = np.array(
-                [1 if label[0] == 'B' else 0 for label in sent_labels])
-            ent_idx, = np.where(ent_start_pos == 1)
->>>>>>> 0abe6986
 
         for sample, sample_labels in zip(sample_list, labels):
             if all([label == "O" for label in sample_labels]):
@@ -625,18 +512,11 @@
                     else:
                         break
 
-<<<<<<< HEAD
             replace_token = sent_tokens[replace_idx: replace_idx + len(replace_idxs)]
             token_length = len(replace_token)
-=======
-            replace_token = sent_tokens[replace_idx: replace_idx +
-                                        len(replace_idxs)]
-
->>>>>>> 0abe6986
             replace_token = " ".join(replace_token)
 
             chosen_ent = get_cohyponyms_wordnet(replace_token)
-<<<<<<< HEAD
             replace_token_pos = re.search(replace_token, sample.original)
 
             sample.test_case = sample.original.replace(replace_token, chosen_ent)
@@ -655,11 +535,6 @@
                     ignore=False
                 )
             ]
-=======
-            replaced_string = sample.original.replace(
-                replace_token, chosen_ent)
-            sample.test_case = replaced_string
->>>>>>> 0abe6986
 
         return sample_list
 
@@ -676,7 +551,6 @@
             List of sentences that perturbed with accent conversion.
         """
         for sample in sample_list:
-<<<<<<< HEAD
             tokens = set(sample.original.split(' '))
             replaced_string = sample.original
             transformations = []
@@ -699,12 +573,6 @@
                         )
             sample.test_case = replaced_string
             sample.transformations = transformations
-=======
-            tokens = sample.original.split(' ')
-            tokens = [accent_map[t.lower()] if accent_map.get(
-                t.lower(), None) else t for t in tokens]
-            sample.test_case = ' '.join(tokens)
->>>>>>> 0abe6986
 
         return sample_list
 
@@ -740,14 +608,12 @@
             transformations = []
             if strategy == "start" or strategy == "combined":
                 add_tokens = random.choice(starting_context)
-                add_string = " ".join(add_tokens) if isinstance(
-                    add_tokens, list) else add_tokens
+                add_string = " ".join(add_tokens) if isinstance(add_tokens, list) else add_tokens
                 string = add_string + ' ' + sample.original
                 transformations.append(
                     Transformation(
                         original_span=Span(start=0, end=0, word=""),
-                        new_span=Span(start=0, end=len(
-                            add_string) + 1, word=add_string),
+                        new_span=Span(start=0, end=len(add_string) + 1, word=add_string),
                         ignore=True
                     )
                 )
@@ -756,8 +622,7 @@
 
             if strategy == "end" or strategy == "combined":
                 add_tokens = random.choice(ending_context)
-                add_string = " ".join(add_tokens) if isinstance(
-                    add_tokens, list) else add_tokens
+                add_string = " ".join(add_tokens) if isinstance(add_tokens, list) else add_tokens
 
                 if sample.original[-1].isalnum():
                     from_start, from_end = len(string), len(string)
@@ -772,10 +637,8 @@
 
                 transformations.append(
                     Transformation(
-                        original_span=Span(
-                            start=from_start, end=from_end, word=""),
-                        new_span=Span(start=to_start, end=to_end,
-                                      word=string[to_start:to_end]),
+                        original_span=Span(start=from_start, end=from_end, word=""),
+                        new_span=Span(start=to_start, end=to_end, word=string[to_start:to_end]),
                         ignore=True
                     )
                 )
@@ -816,7 +679,6 @@
             transformations = []
 
             for contraction in CONTRACTION_MAP:
-<<<<<<< HEAD
                 search = re.search(contraction, sample.original, flags=re.IGNORECASE | re.DOTALL)
                 if search:
                     new_string = CONTRACTION_MAP.get(search.group(), CONTRACTION_MAP.get(search.group()))
@@ -832,10 +694,4 @@
                     )
             sample.test_case = replaced_string
             sample.transformations = transformations
-=======
-                if re.search(contraction, sample.original, flags=re.IGNORECASE | re.DOTALL):
-                    string = re.sub(contraction, custom_replace,
-                                    sample.original, flags=re.IGNORECASE | re.DOTALL)
-            sample.test_case = string
->>>>>>> 0abe6986
         return sample_list
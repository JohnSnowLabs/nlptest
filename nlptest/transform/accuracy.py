from abc import ABC, abstractmethod
<<<<<<< HEAD
import asyncio
from typing import List
=======
from typing import Any, Dict, List
>>>>>>> 6a9c44ea

from sklearn.metrics import classification_report, f1_score

from nlptest.utils.custom_types import MinScoreOutput, MinScoreSample


class BaseAccuracy(ABC):
    """
    Abstract base class for implementing accuracy measures.

    Attributes:
        alias_name (str): A name or list of names that identify the accuracy measure.

    Methods:
        transform(data: List[Sample]) -> Any: Transforms the input data into an output based on the implemented accuracy measure.
    """
    alias_name = None

    @staticmethod
    @abstractmethod
<<<<<<< HEAD
    def transform(y_true):
=======
    def transform(y_true: List[Any], y_pred: List[Any], params: Dict) -> List[MinScoreSample]:
>>>>>>> 6a9c44ea
        """
        Abstract method that implements the accuracy measure.

        Args:
            y_true (List[Any]): True values
            y_pred (List[Any]): Predicted values
            params (Dict): parameters for tests configuration

        Returns:
            List[MinScoreSample]: The transformed data based on the implemented accuracy measure.
        """

        raise NotImplementedError()

    @staticmethod
    @abstractmethod
    async def run(sample_list: List[Sample], y_true, y_pred) -> List[Sample]:
        return NotImplementedError()

    @classmethod
    async def async_run(cls, sample_list: List[Sample],  y_true, y_pred):
        created_task = asyncio.create_task(cls.run(sample_list, y_true, y_pred))
        return created_task


class MinPrecisionScore(BaseAccuracy):
    """
    Subclass of BaseAccuracy that implements the minimum precision score.

    Attributes:
        alias_name (str): The name "min_precision_score" for config.

    Methods:
        transform(y_true, y_pred) -> Any: Creates accuracy test results.
    """

    alias_name = "min_precision_score"

    @staticmethod
<<<<<<< HEAD
    def transform(y_true, params):
=======
    def transform(y_true: List[Any], y_pred: List[Any], params: Dict) -> List[MinScoreSample]:
>>>>>>> 6a9c44ea
        """
        Computes the minimum F1 score for the given data.

        Args:
            y_true (List[Any]): True values
            y_pred (List[Any]): Predicted values
            params (Dict): parameters for tests configuration


        Returns:
            List[MinScoreSample]: Precision test results.
        """
        labels = set(y_true) #.union(set(y_pred))

        if isinstance(params["min_score"], dict):
            min_scores = params["min_score"]
        elif isinstance(params["min_score"], float):
            min_scores = {
                label: params["min_score"] for label in labels
            }

        precision_samples = []
        for k in labels:
            if k not in min_scores.keys():
                continue
            sample = MinScoreSample(
                original="-",
                category="accuracy",
                test_type="min_precision_score",
                test_case=k,
                expected_results=MinScoreOutput(min_score=min_scores[k])
            )
            precision_samples.append(sample)
        return precision_samples
    
    async def run(sample_list: List[Sample], y_true, y_pred):
        df_metrics = classification_report(y_true, y_pred, output_dict=True, zero_division=0)
        df_metrics.pop("accuracy")
        df_metrics.pop("macro avg")
        df_metrics.pop("weighted avg")
        
        for sample in sample_list:
            if sample.test_case not in df_metrics:
                continue
            precision = df_metrics.get(sample.test_case)
            sample.actual_results=MinScoreOutput(min_score=precision['precision'])
            sample.state = "done"
        
        return sample_list



class MinRecallScore(BaseAccuracy):
    """
    Subclass of BaseAccuracy that implements the minimum precision score.

    Attributes:
        alias_name (str): The name "min_precision_score" for config.

    Methods:
        transform(y_true, y_pred) -> Any: Creates accuracy test results.
    """

    alias_name = "min_recall_score"

    @staticmethod
<<<<<<< HEAD
    def transform(y_true, params):
=======
    def transform(y_true: List[Any], y_pred: List[Any], params: Dict) -> List[MinScoreSample]:
>>>>>>> 6a9c44ea
        """
        Computes the minimum recall score for the given data.

        Args:
            y_true (List[Any]): True values
            y_pred (List[Any]): Predicted values
            params (Dict): parameters for tests configuration

        Returns:
            List[MinScoreSample]: Precision recall results.
        """

        labels = set(y_true) #.union(set(y_pred))

        if isinstance(params["min_score"], dict):
            min_scores = params["min_score"]
        elif isinstance(params["min_score"], float):
            min_scores = {
                label: params["min_score"] for label in labels
            }

        rec_samples = []
        for k in labels:
            if k not in min_scores.keys():
                continue
            sample = MinScoreSample(
                original="-",
                category="accuracy",
                test_type="min_recall_score",
                test_case=k,
                expected_results=MinScoreOutput(min_score=min_scores[k])
            )
            rec_samples.append(sample)
        return rec_samples

    async def run(sample_list: List[Sample], y_true, y_pred):
        df_metrics = classification_report(y_true, y_pred, output_dict=True, zero_division=0)
        df_metrics.pop("accuracy")
        df_metrics.pop("macro avg")
        df_metrics.pop("weighted avg")
        
        for sample in sample_list:
            if sample.test_case not in df_metrics:
                continue
            precision = df_metrics.get(sample.test_case)
            sample.actual_results=MinScoreOutput(min_score=precision['recall'])
            sample.state = "done"
        
        return sample_list

class MinF1Score(BaseAccuracy):
    """
    Subclass of BaseAccuracy that implements the minimum precision score.

    Attributes:
        alias_name (str): The name "min_precision_score" for config.

    Methods:
        transform(y_true, y_pred) -> Any: Creates accuracy test results.
    """

    alias_name = "min_f1_score"

    @staticmethod
<<<<<<< HEAD
    def transform(y_true, params):
=======
    def transform(y_true: List[Any], y_pred: List[Any], params: Dict) -> List[MinScoreSample]:
>>>>>>> 6a9c44ea
        """
        Computes the minimum F1 score for the given data.

        Args:
            y_true (List[Any]): True values
            y_pred (List[Any]): Predicted values
            params (Dict): parameters for tests configuration

        Returns:
            List[MinScoreSample]: F1 score test results.
        """

        labels = set(y_true) #.union(set(y_pred))

        if isinstance(params["min_score"], dict):
            min_scores = params["min_score"]
        elif isinstance(params["min_score"], float):
            min_scores = {
                label: params["min_score"] for label in labels
            }

        f1_samples = []
        for k in labels:
            if k not in min_scores.keys():
                continue
            sample = MinScoreSample(
                original="-",
                category="accuracy",
                test_type="min_f1_score",
                test_case=k,
                expected_results=MinScoreOutput(min_score=min_scores[k])
            )
            f1_samples.append(sample)
        return f1_samples
    
    async def run(sample_list: List[Sample], y_true, y_pred):
        df_metrics = classification_report(y_true, y_pred, output_dict=True, zero_division=0)
        df_metrics.pop("accuracy")
        df_metrics.pop("macro avg")
        df_metrics.pop("weighted avg")
        
        for sample in sample_list:
            if sample.test_case not in df_metrics:
                continue
            f1_scores = df_metrics.get(sample.test_case)
            sample.actual_results=MinScoreOutput(min_score=f1_scores['f1-score'])
            sample.state = "done"
        
        return sample_list


class MinMicroF1Score(BaseAccuracy):
    """
    Subclass of BaseAccuracy that implements the minimum precision score.

    Attributes:
        alias_name (str): The name for config.

    Methods:
        transform(y_true, y_pred) -> Any: Creates accuracy test results.
    """

    alias_name = "min_micro_f1_score"

    @staticmethod
<<<<<<< HEAD
    def transform(y_true, params):
=======
    def transform(y_true: List[Any], y_pred: List[Any], params: Dict) -> List[MinScoreSample]:
>>>>>>> 6a9c44ea
        """
        Computes the minimum F1 score for the given data.

        Args:
            y_true (List[Any]): True values
            y_pred (List[Any]): Predicted values
            params (Dict): parameters for tests configuration

        Returns:
            List[MinScoreSample]: The transformed data based on the minimum F1 score.
        """

        min_score = params["min_score"]

        # f1 = f1_score(y_true, y_pred, average="micro", zero_division=0)

        sample = MinScoreSample(
            original="-",
            category="accuracy",
            test_type="min_micro_f1_score",
            test_case="micro",
            expected_results=MinScoreOutput(min_score=min_score),
            # actual_results=MinScoreOutput(min_score=f1),

            # state="done"
        )

        return [sample]
    
    async def run(sample_list: List[Sample], y_true, y_pred):
        f1 = f1_score(y_true, y_pred, average="micro", zero_division=0)
        for sample in sample_list:
            sample.actual_results=MinScoreOutput(min_score=f1)
            sample.state = "done"
        return sample_list


class MinMacroF1Score(BaseAccuracy):
    """
    Subclass of BaseAccuracy that implements the minimum precision score.

    Attributes:
        alias_name (str): The name "min_precision_score" for config.

    Methods:
        transform(y_true, y_pred) -> Any: Creates accuracy test results.
    """

    alias_name = "min_macro_f1_score"

    @staticmethod
    def transform(y_true, params):
        """
        Computes the minimum F1 score for the given data.

        Args:
            y_true (List[Any]): True values
            y_pred (List[Any]): Predicted values
            params (Dict): parameters for tests configuration

        Returns:
            List[MinScoreSample]: The transformed data based on the minimum F1 score.
        """

        min_score = params["min_score"]

        sample = MinScoreSample(
            original="-",
            category="accuracy",
            test_type="min__macro_f1_score",
            test_case="macro",
            expected_results=MinScoreOutput(min_score=min_score)
        )

        return [sample]
    
    async def run(sample_list: List[Sample], y_true, y_pred):
        f1 = f1_score(y_true, y_pred, average="macro", zero_division=0)
        for sample in sample_list:
            sample.actual_results=MinScoreOutput(min_score=f1)
            sample.state = "done"
        return sample_list


class MinWeightedF1Score(BaseAccuracy):
    """
    Subclass of BaseAccuracy that implements the minimum weighted f1 score.

    Attributes:
        alias_name (str): The name for config.

    Methods:
        transform(y_true, y_pred) -> Any: Creates accuracy test results.
    """

    alias_name = "min_weighted_f1_score"

    @staticmethod
<<<<<<< HEAD
    def transform(y_true, params):
=======
    def transform(y_true: List[Any], y_pred: List[Any], params: Dict) -> List[MinScoreSample]:
>>>>>>> 6a9c44ea
        """
        Computes the minimum weighted F1 score for the given data.

        Args:
            y_true (List[Any]): True values
            y_pred (List[Any]): Predicted values
            params (Dict): parameters for tests configuration

        Returns:
            List[MinScoreSample]: The transformed data based on the minimum F1 score.
        """

        min_score = params["min_score"]

        sample = MinScoreSample(
            original="-",
            category="accuracy",
            test_type="min_weighted_f1_score",
            test_case="weighted",
            expected_results=MinScoreOutput(min_score=min_score)
        )

        return [sample]
    
    async def run(sample_list: List[Sample], y_true, y_pred):
        f1 = f1_score(y_true, y_pred, average="weighted", zero_division=0)
        for sample in sample_list:
            sample.actual_results=MinScoreOutput(min_score=f1)
            sample.state = "done"
        return sample_list<|MERGE_RESOLUTION|>--- conflicted
+++ resolved
@@ -1,10 +1,6 @@
 from abc import ABC, abstractmethod
-<<<<<<< HEAD
 import asyncio
-from typing import List
-=======
 from typing import Any, Dict, List
->>>>>>> 6a9c44ea
 
 from sklearn.metrics import classification_report, f1_score
 
@@ -25,11 +21,7 @@
 
     @staticmethod
     @abstractmethod
-<<<<<<< HEAD
-    def transform(y_true):
-=======
-    def transform(y_true: List[Any], y_pred: List[Any], params: Dict) -> List[MinScoreSample]:
->>>>>>> 6a9c44ea
+    def transform(y_true: List[Any]):
         """
         Abstract method that implements the accuracy measure.
 
@@ -69,11 +61,7 @@
     alias_name = "min_precision_score"
 
     @staticmethod
-<<<<<<< HEAD
-    def transform(y_true, params):
-=======
-    def transform(y_true: List[Any], y_pred: List[Any], params: Dict) -> List[MinScoreSample]:
->>>>>>> 6a9c44ea
+    def transform(y_true: List[Any], params: Dict):
         """
         Computes the minimum F1 score for the given data.
 
@@ -109,7 +97,7 @@
             precision_samples.append(sample)
         return precision_samples
     
-    async def run(sample_list: List[Sample], y_true, y_pred):
+    async def run(sample_list: List[MinScoreSample], y_true, y_pred):
         df_metrics = classification_report(y_true, y_pred, output_dict=True, zero_division=0)
         df_metrics.pop("accuracy")
         df_metrics.pop("macro avg")
@@ -140,11 +128,7 @@
     alias_name = "min_recall_score"
 
     @staticmethod
-<<<<<<< HEAD
-    def transform(y_true, params):
-=======
-    def transform(y_true: List[Any], y_pred: List[Any], params: Dict) -> List[MinScoreSample]:
->>>>>>> 6a9c44ea
+    def transform(y_true: List[Any], params: Dict):
         """
         Computes the minimum recall score for the given data.
 
@@ -180,7 +164,7 @@
             rec_samples.append(sample)
         return rec_samples
 
-    async def run(sample_list: List[Sample], y_true, y_pred):
+    async def run(sample_list: List[MinScoreSample], y_true, y_pred):
         df_metrics = classification_report(y_true, y_pred, output_dict=True, zero_division=0)
         df_metrics.pop("accuracy")
         df_metrics.pop("macro avg")
@@ -209,11 +193,7 @@
     alias_name = "min_f1_score"
 
     @staticmethod
-<<<<<<< HEAD
-    def transform(y_true, params):
-=======
-    def transform(y_true: List[Any], y_pred: List[Any], params: Dict) -> List[MinScoreSample]:
->>>>>>> 6a9c44ea
+    def transform(y_true: List[Any], params: Dict):
         """
         Computes the minimum F1 score for the given data.
 
@@ -249,7 +229,7 @@
             f1_samples.append(sample)
         return f1_samples
     
-    async def run(sample_list: List[Sample], y_true, y_pred):
+    async def run(sample_list: List[MinScoreSample], y_true, y_pred):
         df_metrics = classification_report(y_true, y_pred, output_dict=True, zero_division=0)
         df_metrics.pop("accuracy")
         df_metrics.pop("macro avg")
@@ -279,11 +259,7 @@
     alias_name = "min_micro_f1_score"
 
     @staticmethod
-<<<<<<< HEAD
-    def transform(y_true, params):
-=======
-    def transform(y_true: List[Any], y_pred: List[Any], params: Dict) -> List[MinScoreSample]:
->>>>>>> 6a9c44ea
+    def transform(y_true: List[Any], params: Dict):
         """
         Computes the minimum F1 score for the given data.
 
@@ -297,23 +273,18 @@
         """
 
         min_score = params["min_score"]
-
-        # f1 = f1_score(y_true, y_pred, average="micro", zero_division=0)
 
         sample = MinScoreSample(
             original="-",
             category="accuracy",
             test_type="min_micro_f1_score",
             test_case="micro",
-            expected_results=MinScoreOutput(min_score=min_score),
-            # actual_results=MinScoreOutput(min_score=f1),
-
-            # state="done"
+            expected_results=MinScoreOutput(min_score=min_score)
         )
 
         return [sample]
     
-    async def run(sample_list: List[Sample], y_true, y_pred):
+    async def run(sample_list: List[MinScoreSample], y_true, y_pred):
         f1 = f1_score(y_true, y_pred, average="micro", zero_division=0)
         for sample in sample_list:
             sample.actual_results=MinScoreOutput(min_score=f1)
@@ -360,7 +331,7 @@
 
         return [sample]
     
-    async def run(sample_list: List[Sample], y_true, y_pred):
+    async def run(sample_list: List[MinScoreSample], y_true, y_pred):
         f1 = f1_score(y_true, y_pred, average="macro", zero_division=0)
         for sample in sample_list:
             sample.actual_results=MinScoreOutput(min_score=f1)
@@ -382,11 +353,7 @@
     alias_name = "min_weighted_f1_score"
 
     @staticmethod
-<<<<<<< HEAD
-    def transform(y_true, params):
-=======
-    def transform(y_true: List[Any], y_pred: List[Any], params: Dict) -> List[MinScoreSample]:
->>>>>>> 6a9c44ea
+    def transform(y_true: List[Any], params: Dict):
         """
         Computes the minimum weighted F1 score for the given data.
 
@@ -411,7 +378,7 @@
 
         return [sample]
     
-    async def run(sample_list: List[Sample], y_true, y_pred):
+    async def run(sample_list: List[MinScoreSample], y_true, y_pred):
         f1 = f1_score(y_true, y_pred, average="weighted", zero_division=0)
         for sample in sample_list:
             sample.actual_results=MinScoreOutput(min_score=f1)

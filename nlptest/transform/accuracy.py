--- conflicted
+++ resolved
@@ -5,7 +5,7 @@
 import pandas as pd
 from sklearn.metrics import classification_report, f1_score, precision_score, recall_score
 
-from nlptest.utils.custom_types import Sample, MinScoreOutput
+from nlptest.utils.custom_types import Sample, AccuracyOutput
 from nlptest.modelhandler import ModelFactory
 
 class BaseAccuracy(ABC):
@@ -88,13 +88,8 @@
                 category = "Accuracy",
                 test_type = "min_precision_score",
                 test_case = k,
-<<<<<<< HEAD
-                expected_results = AccuracyOutput(score=[min_scores[k]]),
+                expected_results = AccuracyOutput(score=min_scores[k]),
                 actual_results = AccuracyOutput(score=v["precision"]),
-=======
-                expected_results = MinScoreOutput(score=0.5),
-                actual_results = MinScoreOutput(score=v["precision"]),
->>>>>>> 1e131377
                 state = "done"
             )
             precision_samples.append(sample)
@@ -127,6 +122,15 @@
             List[Sample]: Precision recall results.
         """
 
+        labels = set(y_true).union(set(y_pred))
+        
+        if isinstance(params["min_score"], dict):
+            min_scores = params["min_score"]
+        elif isinstance(params["min_score"], float):
+            min_scores = {
+                label:params["min_score"] for label in labels
+            }
+        
         df_metrics = classification_report(y_true, y_pred, output_dict=True)
         df_metrics.pop("accuracy")
         df_metrics.pop("macro avg")
@@ -139,8 +143,8 @@
                 category = "Accuracy",
                 test_type = "min_recall_score",
                 test_case = k,
-                expected_results = MinScoreOutput(score=0.5),
-                actual_results = MinScoreOutput(score=v["recall"]),
+                expected_results = AccuracyOutput(score=min_scores[k]),
+                actual_results = AccuracyOutput(score=v["recall"]),
                 state = "done"
             )
             rec_samples.append(sample)
@@ -173,6 +177,15 @@
         Returns:
             List[Sample]: F1 score test results.
         """
+
+        labels = set(y_true).union(set(y_pred))
+        
+        if isinstance(params["min_score"], dict):
+            min_scores = params["min_score"]
+        elif isinstance(params["min_score"], float):
+            min_scores = {
+                label:params["min_score"] for label in labels
+            }
 
         df_metrics = classification_report(y_true, y_pred, output_dict=True)
         df_metrics.pop("accuracy")
@@ -186,8 +199,8 @@
                 category = "Accuracy",
                 test_type = "min_f1_score",
                 test_case = k,
-                expected_results = MinScoreOutput(score=0.5),
-                actual_results = MinScoreOutput(score=v["f1-score"]),
+                expected_results = AccuracyOutput(score=min_scores[k]),
+                actual_results = AccuracyOutput(score=v["f1-score"]),
                 state = "done"
             )
             f1_samples.append(sample)
@@ -219,6 +232,9 @@
         Returns:
             Any: The transformed data based on the minimum F1 score.
         """
+
+        min_score = params["min_score"]
+
         f1 = f1_score(y_true, y_pred, average="micro")
 
         sample = Sample(
@@ -226,8 +242,8 @@
             category = "Accuracy",
             test_type = "min_micro_f1_score",
             test_case = "micro",
-            expected_results = MinScoreOutput(score=0.5),
-            actual_results = MinScoreOutput(score=f1),
+            expected_results = AccuracyOutput(score=min_score),
+            actual_results = AccuracyOutput(score=f1),
             state = "done"
         )
 
@@ -259,6 +275,8 @@
         Returns:
             Any: The transformed data based on the minimum F1 score.
         """
+
+        min_score = params["min_score"]
         f1 = f1_score(y_true, y_pred, average="macro")
 
         sample = Sample(
@@ -266,8 +284,8 @@
             category = "Accuracy",
             test_type = "min__macro_f1_score",
             test_case = "macro",
-            expected_results = MinScoreOutput(score=0.5),
-            actual_results = MinScoreOutput(score=f1),
+            expected_results = AccuracyOutput(score=min_score),
+            actual_results = AccuracyOutput(score=f1),
             state = "done"
         )
 
@@ -299,6 +317,8 @@
         Returns:
             Any: The transformed data based on the minimum F1 score.
         """
+
+        min_score = params["min_score"]
         f1 = f1_score(y_true, y_pred, average="weighted")
 
         sample = Sample(
@@ -306,8 +326,8 @@
             category = "Accuracy",
             test_type = "min_weighted_f1_score",
             test_case = "weighted",
-            expected_results = MinScoreOutput(score=0.5),
-            actual_results = MinScoreOutput(score=f1),
+            expected_results = AccuracyOutput(score=min_score),
+            actual_results = AccuracyOutput(score=f1),
             state = "done"
         )
 

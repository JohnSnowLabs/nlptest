header:
  - title: Home
    url: /
  - title: Docs
    url: /docs/pages/docs/install
    key: docs
  - title: Tutorials
    url: /docs/pages/tutorials/tutorials
    key: tutorials
  - title: Tests
    url: /docs/pages/tests/test
    key: tests


docs-menu:
  - title: Quick Start
    url: /docs/pages/docs/install
<<<<<<< HEAD
    # children:
    #   - title:  Quick Start
    #     url:    /docs/pages/docs/quick_start
  - title: Harness and its Parameters
    url: /docs/pages/docs/harness
    # children:
  - title:  Generating Testcases
    url:    /docs/pages/docs/generate
  - title:  Running Testcases
    url:    /docs/pages/docs/run
  - title:  Report
    url:    /docs/pages/docs/report
  - title:  Saving Testcases
    url: /docs/pages/docs/save
  - title:  Loading Testcases
    url:    /docs/pages/docs/load
  # - title: Augmentation
  #   url:    /docs/pages/docs/augmentation
    # children:
=======

  - title: Harness and its Parameters
    url: /docs/pages/docs/harness
  - title:  Generating Test Cases
    url:    /docs/pages/docs/generate
  - title:  Running Test Cases
    url:    /docs/pages/docs/run
  - title:  Report
    url:    /docs/pages/docs/report
  - title:  Save
    url: /docs/pages/docs/save
  - title:  Load
    url:    /docs/pages/docs/load
>>>>>>> 3151236a
  - title: Generating Augmentations
    url: /docs/pages/docs/generate_augmentation
  - title: Saving Augmentations
    url: /docs/pages/docs/save_augmentation
<<<<<<< HEAD
=======

>>>>>>> 3151236a

tutorials:
  - title: Tutorials
    url: /docs/pages/tutorials/tutorials
    children:
      - title: Casing tests with johnsnowlabs
        url: /docs/pages/tutorials/casing_tests
      - title: Bias tests with transformers
        url: /docs/pages/tutorials/bias_tests
        key: tutorials
      - title: Testing and fixing workflow with spacy
        url: /docs/pages/tutorials/workflow_spacy
        key: tutorials


tests:
  - title: Tests
    url: /docs/pages/tests/test
    children:      
      - title: Uppercase
        url: /docs/pages/tests/uppercase
        key: tests      
      - title: Titlecase
        url: /docs/pages/tests/titlecase
        key: tests
      - title: Add Context
        url: /docs/pages/tests/add_context
        key: tests
      - title: Swap Entities
        url: /docs/pages/tests/swap_entities
        key: tests
      - title: Bias
        url: /docs/pages/tests/bias
        key: tests
      - title: Gender
        url: /docs/pages/tests/gender
        key: tests
      - title: Age Bias
        url: /docs/pages/tests/age_bias
        key: tests
  - title: Robustness
    url: /docs/pages/tests/robustness
    key: tests
    children:
      - title: Lowercase
        url: /docs/pages/tests/lowercase
        key: tests
  - title: Accuracy
    url: #
    key: tests
    children:
      - title: Lowercase
        url: /docs/pages/tests/lowercase
        key: tests
  - title: Representation
    url: /docs/pages/tests/representation
    key: tests
    children:
      - title: Lowercase
        url: /docs/pages/tests/lowercase
        key: tests
<|MERGE_RESOLUTION|>--- conflicted
+++ resolved
@@ -15,27 +15,6 @@
 docs-menu:
   - title: Quick Start
     url: /docs/pages/docs/install
-<<<<<<< HEAD
-    # children:
-    #   - title:  Quick Start
-    #     url:    /docs/pages/docs/quick_start
-  - title: Harness and its Parameters
-    url: /docs/pages/docs/harness
-    # children:
-  - title:  Generating Testcases
-    url:    /docs/pages/docs/generate
-  - title:  Running Testcases
-    url:    /docs/pages/docs/run
-  - title:  Report
-    url:    /docs/pages/docs/report
-  - title:  Saving Testcases
-    url: /docs/pages/docs/save
-  - title:  Loading Testcases
-    url:    /docs/pages/docs/load
-  # - title: Augmentation
-  #   url:    /docs/pages/docs/augmentation
-    # children:
-=======
 
   - title: Harness and its Parameters
     url: /docs/pages/docs/harness
@@ -45,19 +24,15 @@
     url:    /docs/pages/docs/run
   - title:  Report
     url:    /docs/pages/docs/report
-  - title:  Save
+  - title:  Saving Test Cases
     url: /docs/pages/docs/save
-  - title:  Load
+  - title:  Loading Test Cases
     url:    /docs/pages/docs/load
->>>>>>> 3151236a
   - title: Generating Augmentations
     url: /docs/pages/docs/generate_augmentation
   - title: Saving Augmentations
     url: /docs/pages/docs/save_augmentation
-<<<<<<< HEAD
-=======
 
->>>>>>> 3151236a
 
 tutorials:
   - title: Tutorials
@@ -76,10 +51,10 @@
 tests:
   - title: Tests
     url: /docs/pages/tests/test
-    children:      
+    children:
       - title: Uppercase
         url: /docs/pages/tests/uppercase
-        key: tests      
+        key: tests
       - title: Titlecase
         url: /docs/pages/tests/titlecase
         key: tests

--- conflicted
+++ resolved
@@ -1,33 +1,3 @@
-<<<<<<< HEAD
-tests_types:
-  - uppercase 
-  - lowercase 
-  - add_context:
-      - starting_context: ['Hello', 'Dated: 21/02/2022']
-      - ending_context: ['Bye', 'Reported']
-  - titlecase
-  - add_punctuation
-  # - swap_cohyponyms
-  - strip_punctuation
-  - add_typo
-  - add_contractions
-  # - swap_entities
-  - american_to_british
-  - british_to_american
-  - replace_to_neutral_pronouns
-  - replace_to_female_pronouns
- 
-min_pass_rate:
-  - default : 0.65
-  - uppercase : 0.65
-  - lowercase : 0.70
-
-  
-
- 
-  
-  
-=======
 defaults:
   min_pass_rate: 0.65
   min_representation: 50
@@ -53,5 +23,4 @@
       min_pass_rate: 0.65
       parameters:
         ending_context: ['Bye', 'Reported']
-        starting_context: ['Hi', 'Good morning', 'Hello']
->>>>>>> 1bc1ad77
+        starting_context: ['Hi', 'Good morning', 'Hello']
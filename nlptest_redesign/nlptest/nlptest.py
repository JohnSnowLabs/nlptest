--- conflicted
+++ resolved
@@ -1,24 +1,15 @@
+import abc
 
 import pandas as pd
-<<<<<<< HEAD
-from typing import List, Optional
+from typing import List, Union, Optional
 from .transform.pertubation import PerturbationFactory
-=======
-from typing import List, Optional, Union
-from .transform.pertubation import PertubationFactory
->>>>>>> 87816f12
 from .testrunner import TestRunner
 from .datahandler.datasource import DataFactory
 import yaml
 
-
 class Harness:
 
-<<<<<<< HEAD
-    def __init__(self, task: Optional[str], model, data: Optional[str] = None, config_path: Optional[str] = None):
-=======
-    def __init__(self, task: Optional[str], model, data: Optional[str] = None, config : Optional[Union[str, dict]]=None) :
->>>>>>> 87816f12
+    def __init__(self, task: Optional[str], model, data: Optional[str] = None, config: Optional[Union[str, dict]] = None):
         super().__init__()
         self.task = task
         self.model = model
@@ -47,6 +38,7 @@
         tests = self._config['tests_types']
         self._load_testcases = PerturbationFactory(self.data, tests).transform()
         return self._load_testcases
+    
 
     # def load(self) -> pd.DataFrame:
     #     try:
@@ -65,10 +57,10 @@
     def report(self) -> pd.DataFrame:
         return self._generated_results.groupby('Test_type')['is_pass'].value_counts()
 
-    def save(self, config: str = "test_config.yml", testcases: str = "test_cases.csv",
-             results: str = "test_results.csv"):
+
+    def save(self, config: str = "test_config.yml", testcases: str = "test_cases.csv", results: str = "test_results.csv"):
         with open(config, 'w') as yml:
             yml.write(yaml.safe_dump(self._config))
-
+        
         self._load_testcases.to_csv(testcases, index=None)
         self._generated_results.to_csv(results, index=None)
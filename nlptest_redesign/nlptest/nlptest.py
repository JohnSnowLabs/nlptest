from functools import reduce
from typing import Optional, Union

import pandas as pd
import numpy as np
import yaml

from .datahandler.datasource import DataFactory
from .modelhandler import ModelFactory
from .testrunner import TestRunner
from .transform.pertubation import PertubationFactory

class Harness:
    """ Harness is a testing class for NLP models.

    Harness class evaluates the performance of a given NLP model. Given test data is
    used to test the model. A report is generated with test results.
    """

    def __init__(
            self,
            task: Optional[str],
            model: Union[str, ModelFactory],
            data: Optional[str] = None,
            config: Optional[Union[str, dict]] = None
    ):
        """
        Initialize the Harness object.

        Args:
            task (str, optional): Task for which the model is to be evaluated.
            model (str | ModelFactory): ModelFactory object or path to the model to be evaluated.
            data (str, optional): Path to the data to be used for evaluation.
            config (str | dict, optional): Configuration for the tests to be performed.
        """

        super().__init__()
        self.task = task

        if isinstance(model, ModelFactory):
            assert model.task == task, \
                "The 'task' passed as argument as the 'task' with which the model has been initialized are different."
            self.model = model
        else:
            self.model = ModelFactory(task=task, model_path=model)

        if data is not None:
            # self.data = data
            if type(data) == str:
                self.data = DataFactory(data).load()
            # else:
            #     self.data = DataFactory.load_hf(data)
        if config is not None:
            self._config = self.configure(config)

    def configure(self, config):
        """
        Configure the Harness with a given configuration.

        Args:
            config (str | dict): Configuration file path or dictionary
                for the tests to be performed.

        Returns:
            dict: Loaded configuration.
        """

        if type(config) == dict:
            self._config = config
        else:
            with open(config, 'r') as yml:
                self._config = yaml.safe_load(yml)

        return self._config

    def generate(self) -> pd.DataFrame:
        """
        Generates the testcases to be used when evaluating the model.

        Returns:
            pd.DataFrame: DataFrame containing the generated testcases.
        """

        # self.data_handler =  DataFactory(data_path).load()
        # self.data_handler = self.data_handler(file_path = data_path)
        tests = self._config['tests_types']
        if len(tests) != 0:
            self._load_testcases = PertubationFactory(self.data, tests).transform()
        else:
            self._load_testcases = PertubationFactory(self.data).transform()
        return self._load_testcases

    # def load(self) -> pd.DataFrame:
    #     try:
    #         self._load_testcases = pd.read_csv('path/to/{self._model_path}_testcases')
    #         if self.load_testcases.empty:
    #             self.load_testcases = self.generate()
    #         # We have to make sure that loaded testcases df are editable in Qgrid
    #         return self.load_testcases
    #     except:
    #         self.generate()

    def run(self) -> None:
        """
        Run the tests on the model using the generated testcases.

        Returns:
            None: The evaluations are stored in `_generated_results` attribute.
        """
        self._generated_results = TestRunner(self._load_testcases, self.model).evaluate()
        return self._generated_results

    def report(self) -> pd.DataFrame:
<<<<<<< HEAD
        """
        Generate a report of the test results.

        Returns:
            pd.DataFrame: DataFrame containing the results of the tests.
        """
        return self._generated_results.groupby('Test_type')['is_pass'].value_counts()
=======
         # summary = pd.pivot_table()
        if isinstance(self._config['min_pass_rate'], list):
            min_pass_dict = reduce(lambda x, y: {**x, **y}, self._config['min_pass_rate'])
        else:
            min_pass_dict = self._config['min_pass_rate']

        temp_df = pd.concat(
            [self._generated_results, pd.get_dummies(self._generated_results['is_pass'], prefix='bool')],
            axis=1
        )
        summary = temp_df.pivot_table(
            values=['bool_True', 'bool_False'],
            index=['Test_type'],
            aggfunc=np.sum
        ).reset_index()
        
        summary['minimum_pass_rate'] = \
            summary.apply(
                lambda x: min_pass_dict[x['Test_type']] \
                if x['Test_type'] in list(min_pass_dict.keys())\
                else min_pass_dict['default'], 
                axis=1)
        summary['pass_rate'] = summary['bool_True']/(summary['bool_True'] + summary['bool_False'])
        summary['pass'] = summary['minimum_pass_rate'] < summary['pass_rate']
        summary.columns = ['Test_type', 'fail_count', 'pass_count',	'minimum_pass_rate', 'pass_rate', 'pass']

        return summary
>>>>>>> 8f9fddc1

    def save(self, config: str = "test_config.yml", testcases: str = "test_cases.csv",
             results: str = "test_results.csv"):
        """
        Save the configuration, generated testcases, and results
        of the evaluations as yml and csv files.

        Parameters:
            config (str, optional): Path to the YAML file for the configuration.
                Default is "test_config.yml".
            testcases (str, optional): Path to the CSV file for the generated testcases.
                Default is "test_cases.csv".
            results (str, optional): Path to the CSV file for the results of the evaluations.
                Default is "test_results.csv".

        Returns:
            None
        """

        with open(config, 'w') as yml:
            yml.write(yaml.safe_dump(self._config))

        self._load_testcases.to_csv(testcases, index=None)
        self._generated_results.to_csv(results, index=None)<|MERGE_RESOLUTION|>--- conflicted
+++ resolved
@@ -111,15 +111,12 @@
         return self._generated_results
 
     def report(self) -> pd.DataFrame:
-<<<<<<< HEAD
         """
         Generate a report of the test results.
 
         Returns:
             pd.DataFrame: DataFrame containing the results of the tests.
         """
-        return self._generated_results.groupby('Test_type')['is_pass'].value_counts()
-=======
          # summary = pd.pivot_table()
         if isinstance(self._config['min_pass_rate'], list):
             min_pass_dict = reduce(lambda x, y: {**x, **y}, self._config['min_pass_rate'])
@@ -147,7 +144,6 @@
         summary.columns = ['Test_type', 'fail_count', 'pass_count',	'minimum_pass_rate', 'pass_rate', 'pass']
 
         return summary
->>>>>>> 8f9fddc1
 
     def save(self, config: str = "test_config.yml", testcases: str = "test_cases.csv",
              results: str = "test_results.csv"):

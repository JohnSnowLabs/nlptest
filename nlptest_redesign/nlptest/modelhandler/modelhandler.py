from abc import ABC, abstractmethod
from typing import List

import spacy
from transformers import pipeline

from ..utils.custom_types import NEROutput


class _ModelHandler(ABC):
    """Abstract base class for handling different models.

    Implementations should inherit from this class and override load_model() and predict() methods.
    """
    @abstractmethod
    def load_model(self):
        """Load the model.
        """
        return NotImplementedError()

    @abstractmethod
    def predict(self, text: str, *args, **kwargs):
        """Perform predictions on input text.
        """
        return NotImplementedError()


class ModelFactory:
    """A factory class for instantiating models.
    """
    SUPPORTED_TASKS = ["ner"]

    def __init__(
            self,
            model_path: str,
            task: str
    ):
        """ Initializes the ModelFactory object.
        Args:
            model_path (str): path to model to use
            task (str): task to perform

        Raises:
            ValueError: If the task specified is not supported.
        """
        assert task in self.SUPPORTED_TASKS, \
            ValueError(f"Task '{task}' not supported. Please choose one of {', '.join(self.SUPPORTED_TASKS)}")

        self.model_path = model_path
        self.task = task

        class_map = {
            cls.__name__.replace("PretrainedModel", "").lower(): cls for cls in _ModelHandler.__subclasses__()
        }
        if any([m in model_path for m in ["_core_news_", "_core_web_", "_ent_wiki_"]]):
            backend = "spacy"
        else:
            backend = "huggingface"
        model_class_name = task + backend

        self.model_class = class_map[model_class_name](self.model_path)

    def load_model(self) -> None:
        """Load the model."""
        self.model_class.load_model()

    def predict(self, text: str, **kwargs) -> List[NEROutput]:
        """Perform predictions on input text.

        Args:
            text (str): Input text to perform predictions on.

        Returns:
            List[NEROutput]:
                List of NEROutput objects representing the entities and their corresponding labels.
        """
        return self.model_class(text=text, **kwargs)

    def __call__(self, text: str, *args, **kwargs) -> List[NEROutput]:
        """Alias of the 'predict' method"""
        return self.model_class(text=text, **kwargs)


<<<<<<< HEAD
class NERHuggingFacePretrainedModel(_ModelHandler):
    """
    Args:
        model_path (str):
            path to model to use
=======
class NERPretrainedModel(_ModelHandler):
    """Model handler for pretrained NER models. Subclass of _ModelHandler.
>>>>>>> 3f25c9d1
    """

    def __init__(
            self,
            model_path: str
    ):
        """Initializes the NERPretrainedModel object.
        Args:
            model_path (str): Path to the pretrained model to use.

        Attributes:
            model_path (str): Path to the pretrained model to use.
            model (transformers.pipeline.Pipeline): Loaded NER pipeline for predictions.
        """
        self.model_path = model_path
        self.model = None

    def load_model(self) -> None:
        """Load the NER model into the `model` attribute.
        """
        self.model = pipeline(model=self.model_path, task="ner", ignore_labels=[])

    def predict(self, text: str, **kwargs) -> List[NEROutput]:
        """Perform predictions on the input text.

        Args:
            text (str): Input text to perform NER on.
            kwargs: Additional keyword arguments.

        Keyword Args:
            group_entities (bool): Option to group entities.

        Returns:
            List[NEROutput]: A list of named entities recognized in the input text.

        Raises:
            OSError: If the `model` attribute is None, meaning the model has not been loaded yet.
        """
        if self.model is None:
            raise OSError(f"The model '{self.model_path}' has not been loaded yet. Please call "
                          f"the '.load_model' method before running predictions.")
        prediction = self.model(text, **kwargs)

        if kwargs.get("group_entities"):
            prediction = [group for group in self.model.group_entities(prediction) if group["entity_group"] != "O"]

        return [NEROutput(**pred) for pred in prediction]

    def __call__(self, text: str, *args, **kwargs) -> List[NEROutput]:
        """Alias of the 'predict' method"""
        return self.predict(text=text, **kwargs)


class NERSpaCyPretrainedModel(_ModelHandler):
    """
    Args:
        model_path (str):
            path to model to use
    """

    def __init__(
            self,
            model_path: str
    ):
        self.model_path = model_path
        self.model = None

    def load_model(self) -> None:
        """"""
        self.model = spacy.load(self.model_path)

    def predict(self, text: str, *args, **kwargs) -> List[NEROutput]:
        """"""
        if self.model is None:
            raise OSError(f"The model '{self.model_path}' has not been loaded yet. Please call "
                          f"the '.load_model' method before running predictions.")
        doc = self.model(text)

        if kwargs.get("group_entities"):
            return [
                NEROutput(
                    entity=ent.label_,
                    word=ent.text,
                    start=ent.start_char,
                    end=ent.end_char
                ) for ent in doc.ents
            ]

        return [
            NEROutput(
                entity=f"{token.ent_iob_}-{token.ent_type_}" if token.ent_type_ else token.ent_iob_,
                word=token.text,
                start=token.idx,
                end=token.idx + len(token)
            ) for token in doc
        ]

    def __call__(self, text: str, *args, **kwargs) -> List[NEROutput]:
        """Alias of the 'predict' method"""
        return self.predict(text=text)<|MERGE_RESOLUTION|>--- conflicted
+++ resolved
@@ -12,6 +12,7 @@
 
     Implementations should inherit from this class and override load_model() and predict() methods.
     """
+
     @abstractmethod
     def load_model(self):
         """Load the model.
@@ -26,7 +27,8 @@
 
 
 class ModelFactory:
-    """A factory class for instantiating models.
+    """
+    A factory class for instantiating models.
     """
     SUPPORTED_TASKS = ["ner"]
 
@@ -35,7 +37,7 @@
             model_path: str,
             task: str
     ):
-        """ Initializes the ModelFactory object.
+        """Initializes the ModelFactory object.
         Args:
             model_path (str): path to model to use
             task (str): task to perform
@@ -53,10 +55,10 @@
             cls.__name__.replace("PretrainedModel", "").lower(): cls for cls in _ModelHandler.__subclasses__()
         }
         if any([m in model_path for m in ["_core_news_", "_core_web_", "_ent_wiki_"]]):
-            backend = "spacy"
+            self.backend = "spacy"
         else:
-            backend = "huggingface"
-        model_class_name = task + backend
+            self.backend = "huggingface"
+        model_class_name = task + self.backend
 
         self.model_class = class_map[model_class_name](self.model_path)
 
@@ -81,29 +83,24 @@
         return self.model_class(text=text, **kwargs)
 
 
-<<<<<<< HEAD
 class NERHuggingFacePretrainedModel(_ModelHandler):
     """
     Args:
         model_path (str):
             path to model to use
-=======
-class NERPretrainedModel(_ModelHandler):
-    """Model handler for pretrained NER models. Subclass of _ModelHandler.
->>>>>>> 3f25c9d1
     """
 
     def __init__(
             self,
             model_path: str
     ):
-        """Initializes the NERPretrainedModel object.
-        Args:
-            model_path (str): Path to the pretrained model to use.
 
+        """
         Attributes:
-            model_path (str): Path to the pretrained model to use.
-            model (transformers.pipeline.Pipeline): Loaded NER pipeline for predictions.
+            model_path (str):
+                Path to the pretrained model to use.
+            model (transformers.pipeline.Pipeline):
+                Loaded NER pipeline for predictions.
         """
         self.model_path = model_path
         self.model = None

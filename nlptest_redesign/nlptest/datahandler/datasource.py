--- conflicted
+++ resolved
@@ -10,11 +10,8 @@
 
     @abstractmethod
     def load_data(self):
-<<<<<<< HEAD
-=======
         """Load data from the file_path.
         """
->>>>>>> 3f25c9d1
         return NotImplemented
 
 
@@ -48,7 +45,7 @@
 class ConllDataset(_IDataset):
     """Class to handle Conll files. Subclass of _IDataset.
     """
-    
+
     def __init__(self, file_path) -> None:
         """Initializes ConllDataset object.
 
@@ -65,41 +62,24 @@
             list: List of sentences in the dataset.
         """
         with open(self._file_path) as f:
-<<<<<<< HEAD
 
             data = []
             content = f.read()
             docs = [i.strip() for i in content.strip().split('-DOCSTART- -X- -X- O') if i != '']
             for doc in docs:
 
-=======
-            data = []
-            content = f.read()
-            docs = [i.strip() for i in content.strip().split('-DOCSTART- -X- -X- O') if i != '']
-            for doc in docs:
-
->>>>>>> 3f25c9d1
                 #  file content to sentence split
                 sentences = doc.strip().split('\n\n')
 
                 if sentences == ['']:
-<<<<<<< HEAD
                     data.append(('', ['']))
-=======
-                    data.append(([''], [''], ['']))
->>>>>>> 3f25c9d1
                     continue
 
                 for sent in sentences:
                     sentence_data = []
-<<<<<<< HEAD
                     label_data = []
 
                     # sentence string to token level split
-=======
-
-                    #  sentence string to token level split
->>>>>>> 3f25c9d1
                     tokens = sent.strip().split('\n')
 
                     # get annotations from token level split
@@ -108,14 +88,9 @@
                     #  get token and labels from the split
                     for split in token_list:
                         sentence_data.append(split[0])
-<<<<<<< HEAD
                         label_data.append((split[-1]))
 
                     data.append([" ".join(sentence_data), label_data])
-=======
-
-                    data.append(" ".join(sentence_data))
->>>>>>> 3f25c9d1
       
         data_df = pd.DataFrame(data)
         data_df = data_df.rename(columns={0: "text", 1: "label"})

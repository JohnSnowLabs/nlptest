[tool.poetry]
name = "langtest"
version = "2.5.0"
description = "John Snow Labs provides a library for delivering safe & effective NLP models."
authors = ["John Snow Labs <support@johnsnowlabs.com>"]
readme = "README.md"
classifiers = [
    "Development Status :: 5 - Production/Stable",
    "Intended Audience :: Developers",
    "Topic :: Software Development :: Build Tools",
    "License :: OSI Approved :: Apache Software License",
    "Programming Language :: Python :: 3",
    "Programming Language :: Python :: 3.7",
    "Programming Language :: Python :: 3.8",
    "Programming Language :: Python :: 3.9",
    "Programming Language :: Python :: 3.10",
    "Programming Language :: Python :: 3.11",
]
license = "Apache-2.0"
homepage = "https://www.langtest.org"
repository = "https://github.com/JohnSnowLabs/langtest/"
documentation = "https://langtest.org/docs/pages/docs/install"
keywords = [
    "LLM",
    "NLP",
    "AI",
    "testing",
    "robustness",
    "bias",
    "fairness",
    "representation",
    "accuracy",
    "language processing",
    "natural language understanding",
    "machine learning",
    "data science",
]
exclude = [
    "tests/"
]

[tool.flake8]
max-line-length = 90
ignore = "E203,E501,W503"
per-file-ignores = '__init__.py:F401'

[tool.black]
line-length = 90
extend-exclude = "langtest/transform/constants.py"
exclude = 'langtest/errors.py'

[tool.poetry.dependencies]
python = ">=3.9,<4.0"
pydantic = "2.9.2"
johnsnowlabs = {version = "5.5.0", optional = true}
rouge-score = { version = "^0.1.2", optional = true }
evaluate = { version = "^0.4.0", optional = true }
transformers = "^4.44.2"
huggingface_hub = { version = ">0.16.0", optional = true}
spacy = { version = ">=3.0.0", optional = true }
nest-asyncio = "^1.5.0"
openai = "^1.61.1"
jsonlines = ">=3.1.0"
torch = { version = "^2.0.0", optional = true }
pandas = "^2.0.3"
pyyaml = "^6.0"
tqdm = "^4.67.1"
cohere = { version = "^4.10.0", optional = true}
ai21 = {version = "^1.1.0", optional = true}
metaflow = {version = ">=2.9.0", optional = true}
accelerate = {version = "0.34.2", optional = true}
seqeval = {version = "^1.2.0", optional = true}
mlflow = {version = "^2.19.0", optional = true}
datasets = {version = ">=2.14.0", optional = true}
matplotlib = {version = "^3.7.2", optional = true}
tenacity = {version = "^8.2.2", optional = true}
langchain = {version = "^0.3.15", optional = true}
typing-extensions = "^4.10.0"
langchain-openai = {version = "0.2.5", optional = true}
boto3 = {version = "^1.34.93", optional = true}
importlib-resources = "^6.4.0"
click = ">=8.1.7"
openpyxl = ">=3.1.5"
tables = ">=3.8.0"
pillow = ">=11.0.0"
langchain-databricks = {version = "0.1.1", optional = true}
langchain-community = {version = "0.3.5", optional = true}
<<<<<<< HEAD
langchain-ollama = {version = "^0.2.2", optional = true}
=======
ollama = {version = "^0.4.6", optional = true}
>>>>>>> d6a108e5

[tool.poetry.extras]
transformers = ["transformers", "torch", "accelerate", "datasets"]
evaluate = ["evaluate", "rouge-score", "seqeval"]
spacy = ["spacy"]
johnsnowlabs = ["johnsnowlabs"]
openai = ["openai", "langchain", "langchain-openai", "langchain-community"]
cohere = ["cohere", "langchain", "langchain-community"]
ai21 = ["ai21", "langchain", "langchain-community"]
huggingface_hub = ["huggingface_hub", "langchain"]
metaflow = ["metaflow"]
mlflow = ["mlflow"]
datasets = ["datasets"]
matplotlib = ["matplotlib"]
databricks = ["langchain", "langchain-databricks", "langchain-community", "langchain-openai"]
<<<<<<< HEAD
llms = ["langchain", "langchain-community", "langchain-openai", "langchain-databricks", "langchain-ollama"]
=======
llms = ["langchain", "langchain-community", "langchain-openai", "langchain-databricks"]
ollama_sdk = ["langchain", "langchain-community", "ollama"]
>>>>>>> d6a108e5

[tool.poetry.group.dev.dependencies]
ipdb = "^0.13.13"
pytest = "^7.4.0"
taskipy = "^1.11.0"
en-core-web-sm = { url = "https://github.com/explosion/spacy-models/releases/download/en_core_web_sm-3.8.0/en_core_web_sm-3.8.0.tar.gz" }
black = "^24.10.0"
pyproject-flake8 = "<6.0.0"
pre-commit = "^3.3.3"
pydocstyle = "^6.3.0"
ipykernel = "^6.29.5"
pytest-cov = "^6.0.0"

[tool.taskipy.tasks]
test = "pytest tests/* -v --disable-warnings"
lint = "pflake8 langtest/"
format = "black langtest/ tests/"
check-docstrings = "pydocstyle langtest/ --add-select=D417 --add-ignore=D100,D104,D105,D400,D415 --convention=google"
is-formatted = "black --check langtest/ tests/"
force-cpu-torch = "python -m pip install torch --index-url https://download.pytorch.org/whl/cpu"
extra-lib = "python -m pip install openpyxl tables"


[build-system]
requires = ["poetry-core"]
build-backend = "poetry.core.masonry.api"

[tool.poetry.scripts]
langtest = "langtest.__main__:cli"<|MERGE_RESOLUTION|>--- conflicted
+++ resolved
@@ -85,11 +85,8 @@
 pillow = ">=11.0.0"
 langchain-databricks = {version = "0.1.1", optional = true}
 langchain-community = {version = "0.3.5", optional = true}
-<<<<<<< HEAD
 langchain-ollama = {version = "^0.2.2", optional = true}
-=======
-ollama = {version = "^0.4.6", optional = true}
->>>>>>> d6a108e5
+ollama = {version = "^0.4.7", optional = true}
 
 [tool.poetry.extras]
 transformers = ["transformers", "torch", "accelerate", "datasets"]
@@ -105,12 +102,8 @@
 datasets = ["datasets"]
 matplotlib = ["matplotlib"]
 databricks = ["langchain", "langchain-databricks", "langchain-community", "langchain-openai"]
-<<<<<<< HEAD
 llms = ["langchain", "langchain-community", "langchain-openai", "langchain-databricks", "langchain-ollama"]
-=======
-llms = ["langchain", "langchain-community", "langchain-openai", "langchain-databricks"]
 ollama_sdk = ["langchain", "langchain-community", "ollama"]
->>>>>>> d6a108e5
 
 [tool.poetry.group.dev.dependencies]
 ipdb = "^0.13.13"

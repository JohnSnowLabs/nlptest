[tool.poetry]
name = "langtest"
version = "2.0.0"
description = "John Snow Labs provides a library for delivering safe & effective NLP models."
authors = ["John Snow Labs <support@johnsnowlabs.com>"]
readme = "README.md"
classifiers = [
    "Development Status :: 5 - Production/Stable",
    "Intended Audience :: Developers",
    "Topic :: Software Development :: Build Tools",
    "License :: OSI Approved :: Apache Software License",
    "Programming Language :: Python :: 3",
    "Programming Language :: Python :: 3.7",
    "Programming Language :: Python :: 3.8",
    "Programming Language :: Python :: 3.9",
    "Programming Language :: Python :: 3.10",
    "Programming Language :: Python :: 3.11",
]
license = "Apache-2.0"
homepage = "https://www.langtest.org"
repository = "https://github.com/JohnSnowLabs/langtest/"
documentation = "https://langtest.org/docs/pages/docs/install"
keywords = [
    "NLP",
    "testing",
    "robustness",
    "bias",
    "fairness",
    "representation",
    "accuracy"
]
exclude = [
    "tests/"
]

[tool.flake8]
max-line-length = 90
ignore = "E203,E501,W503"
per-file-ignores = '__init__.py:F401'

[tool.black]
line-length = 90
extend-exclude = "langtest/transform/constants.py"
exclude = 'langtest/errors.py'

[tool.poetry.dependencies]
python = ">=3.8.1,<4.0"
pydantic = "1.10.8"
johnsnowlabs = { version = "4.3.5", optional = true }
rouge-score = { version = "^0.1.2", optional = true }
evaluate = { version = "^0.4.0", optional = true }
transformers = "^4.38.2"
huggingface_hub = { version = ">0.16.0", optional = true}
spacy = { version = ">=3.0.0", optional = true }
nest-asyncio = "^1.5.0"
openai = {version = "^1.13.3", optional = true}
jsonlines = "^3.1.0"
torch = { version = "^2.0.0", optional = true }
pandas = "^2.0.3"
pyyaml = "^6.0"
tqdm = "^4.65.0"
cohere = { version = "^4.10.0", optional = true}
ai21 = {version = "^1.1.0", optional = true}
metaflow = {version = ">=2.9.0", optional = true}
accelerate = {version = "<0.21.0", optional = true}
seqeval = {version = "^1.2.0", optional = true}
mlflow = {version = "^2.11.0", optional = true}
datasets = {version = ">=2.14.0", optional = true}
matplotlib = {version = "^3.7.2", optional = true}
tenacity = {version = "^8.2.2", optional = true}
langchain = {version = "^0.1.11", optional = true}
typing-extensions = "^4.10.0"

[tool.poetry.extras]
transformers = ["transformers", "torch", "accelerate", "datasets"]
evaluate = ["evaluate", "rouge-score", "seqeval"]
spacy = ["spacy"]
langchain = ["langchain"]
johnsnowlabs = ["johnsnowlabs"]
openai = ["openai", "langchain"]
cohere = ["cohere", "langchain"]
ai21 = ["ai21", "langchain"]
huggingface_hub = ["huggingface_hub", "langchain"]
metaflow = ["metaflow"]
mlflow = ["mlflow"]
datasets = ["datasets"]
matplotlib = ["matplotlib"]

[tool.poetry.group.dev.dependencies]
ipdb = "^0.13.13"
pytest = "^7.4.0"
taskipy = "^1.11.0"
en-core-web-sm = { url = "https://github.com/explosion/spacy-models/releases/download/en_core_web_sm-3.5.0/en_core_web_sm-3.5.0.tar.gz" }
black = "^23.3.0"
pyproject-flake8 = "<6.0.0"
pre-commit = "^3.3.3"
pydocstyle = "^6.3.0"

[tool.taskipy.tasks]
test = "pytest tests/* -v --disable-warnings"
lint = "pflake8 langtest/"
format = "black langtest/ tests/"
check-docstrings = "pydocstyle langtest/ --add-select=D417 --add-ignore=D100,D104,D105,D400,D415 --convention=google"
is-formatted = "black --check langtest/ tests/"
<<<<<<< HEAD
force-cpu-torch = "python -m pip install torch==2.1.2 --index-url https://download.pytorch.org/whl/cpu"
extra-lib = "python -m pip install openpyxl tables"

=======
force-cpu-torch = "python -m pip install transformers[torch]"
>>>>>>> f8863d20

[build-system]
requires = ["poetry-core"]
build-backend = "poetry.core.masonry.api"<|MERGE_RESOLUTION|>--- conflicted
+++ resolved
@@ -102,13 +102,9 @@
 format = "black langtest/ tests/"
 check-docstrings = "pydocstyle langtest/ --add-select=D417 --add-ignore=D100,D104,D105,D400,D415 --convention=google"
 is-formatted = "black --check langtest/ tests/"
-<<<<<<< HEAD
 force-cpu-torch = "python -m pip install torch==2.1.2 --index-url https://download.pytorch.org/whl/cpu"
 extra-lib = "python -m pip install openpyxl tables"
 
-=======
-force-cpu-torch = "python -m pip install transformers[torch]"
->>>>>>> f8863d20
 
 [build-system]
 requires = ["poetry-core"]

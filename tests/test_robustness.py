import unittest
from nlptest.transform.robustness import *
from nlptest.transform.utils import A2B_DICT
from nlptest.utils.custom_types import SequenceClassificationSample


class RobustnessTestCase(unittest.TestCase):

    def setUp(self) -> None:
        self.sentences = [
            SequenceClassificationSample(original="I live in London, United Kingdom since 2019"),
            SequenceClassificationSample(original="I cannot live in USA due to torandos caramelized")
        ]
        self.abbreviation_sentences = [
            SequenceClassificationSample(original="Please respond as soon as possible for the party tonight"),
            SequenceClassificationSample(original="I cannot live in USA due to torandos caramelized")
        ]        
        self.number_sentences = [
            SequenceClassificationSample(original="I live in London, United Kingdom since 2019"),
            SequenceClassificationSample(original="I can't move to the USA because they have an average of 1000 tornadoes a year, and I'm terrified of them")
        ]
        self.sentences_with_punctuation = [
            SequenceClassificationSample(original="I live in London, United Kingdom since 2019."),
            SequenceClassificationSample(original="I cannot live in USA due to torandos caramelized!")
        ]
        self.british_sentences = [
            SequenceClassificationSample(original="I live in London, United Kingdom since 2019"),
            SequenceClassificationSample(original="I cannot live in USA due to torandos caramelised")
        ]
        self.contraction_sentences = [
            SequenceClassificationSample(original="I live in London, United Kingdom since 2019"),
            SequenceClassificationSample(original="I can't live in USA due to torandos caramelized")
        ]
        self.gendered_sentences = [
            SequenceClassificationSample(original="He lives in the USA."),
            SequenceClassificationSample(original="He lives in the USA and his cat is black.")
        ]
        self.ocr_sentences = [
            SequenceClassificationSample(original="This organization's art can win tough acts."),    
            SequenceClassificationSample(original="Anyone can join our community garden.")                                                                                        
        ]
        self.speech_to_text_sentences = [
            SequenceClassificationSample(original="I picked up a stone and attempted to skim it across the water."),    
            SequenceClassificationSample(original="This organization's art can win tough acts.")                                                                                        
        ]
        self.labels = [
            ["O", "O", "O", "B-LOC", "B-COUN", "I-COUN", "O", "B-DATE"],
            ["O", "O", "O", "O", "B-COUN", "O", "O", "O", "O", "O"],
        ]

        self.terminology = {
            "LOC": ["Chelsea"],
            "COUN": ["Spain", "Italy"],
            "DATE": ["2017"],
        }

    def test_uppercase(self) -> None:
        """"""
        transformed_samples = UpperCase.transform(self.sentences)
        self.assertIsInstance(transformed_samples, list)
        self.assertEqual(len(self.sentences), len(transformed_samples))
        for sample in transformed_samples:
            self.assertTrue(sample.test_case.isupper())

    def test_lowercase(self) -> None:
        """"""
        transformed_samples = LowerCase.transform(self.sentences)
        self.assertIsInstance(transformed_samples, list)
        self.assertEqual(len(self.sentences), len(transformed_samples))
        for sample in transformed_samples:
            self.assertTrue(sample.test_case.islower())

    def test_titlecase(self) -> None:
        """"""
        transformed_samples = TitleCase.transform(self.sentences)
        self.assertIsInstance(transformed_samples, list)
        self.assertEqual(len(self.sentences), len(transformed_samples))
        for sample in transformed_samples:
            self.assertTrue(sample.test_case.istitle())

    def test_add_punctuation(self) -> None:
        """"""
        transformed_samples = AddPunctuation.transform(self.sentences)
        self.assertIsInstance(transformed_samples, list)
        self.assertEqual(len(self.sentences), len(transformed_samples))
        for sample in transformed_samples:
            self.assertFalse(sample.test_case[-1].isalnum())
            self.assertEqual(len(sample.transformations), 1)

    def test_strip_punctuation(self) -> None:
        """"""
        transformed_samples = StripPunctuation.transform(self.sentences_with_punctuation)
        self.assertIsInstance(transformed_samples, list)
        self.assertEqual(len(self.sentences), len(transformed_samples))
        for sample in transformed_samples:
            self.assertNotEqual(sample.test_case, sample.original)
            self.assertEqual(len(sample.transformations), 1)

    def test_swap_entities(self) -> None:
        """"""
        transformed_samples = SwapEntities.transform(
            sample_list=self.sentences,
            labels=self.labels,
            terminology=self.terminology
        )
        for sample in transformed_samples:
            self.assertEqual(len(sample.transformations), 1)
            self.assertNotEqual(sample.test_case, sample.original)

    def test_american_to_british(self) -> None:
        """"""
        transformed_samples = ConvertAccent.transform(
            sample_list=self.sentences,
            accent_map=A2B_DICT
        )
        self.assertIsInstance(transformed_samples, list)
        self.assertListEqual(
            [sample.test_case for sample in transformed_samples],
            [sample.original for sample in self.british_sentences]
        )

    def test_add_context(self) -> None:
        """"""
        start_context = ["Hello"]
        end_context = ["Bye"]
        transformed_samples = AddContext.transform(
            sample_list=self.sentences,
            starting_context=start_context,
            ending_context=end_context,
            strategy="combined"
        )

        self.assertIsInstance(transformed_samples, list)
        for sample in transformed_samples:
            self.assertTrue(sample.test_case.startswith(start_context[0]))
            self.assertTrue(sample.test_case.endswith(end_context[0]))

    def test_add_contraction(self) -> None:
        """"""
        transformed_samples = AddContraction.transform(self.sentences)
        self.assertListEqual(
            [sample.test_case for sample in transformed_samples],
            [sample.original for sample in self.contraction_sentences]
        )
        self.assertEqual(
            [len(sample.transformations) for sample in transformed_samples],
            [0, 1]
        )
        
    def test_number_to_word(self) -> None:
        """"""
        transformed_samples = NumberToWord.transform(self.number_sentences)
        self.assertIsInstance(transformed_samples, list)


    def test_add_ocr_typo(self) -> None:
        """"""
        expected_corrected_sentences = [ "Tbis organization's a^rt c^an w^in tougb acts.",
                                        "Anyone c^an j0in o^ur communitv gardcn."]
        transformed_samples = AddOcrTypo.transform(self.ocr_sentences)
        
        self.assertIsInstance(transformed_samples, list)
        self.assertListEqual(
            [sample.test_case for sample in transformed_samples],
             expected_corrected_sentences
           )
<<<<<<< HEAD

    def test_add_speech_to_text_typo(self) -> None:
        """"""
        transformed_samples = AddSpeechToTextTypo.transform(self.speech_to_text_sentences)
        self.assertIsInstance(transformed_samples, list)
        for sample in transformed_samples:
            self.assertTrue(sample.test_case != sample.original or sample.test_case)
=======
        
    def test_abbreviation_insertion(self) -> None:
        """"""
        transformed_samples = AbbreviationInsertion.transform(self.abbreviation_sentences)
        self.assertIsInstance(transformed_samples, list)           
>>>>>>> e637861c
<|MERGE_RESOLUTION|>--- conflicted
+++ resolved
@@ -164,18 +164,16 @@
             [sample.test_case for sample in transformed_samples],
              expected_corrected_sentences
            )
-<<<<<<< HEAD
+        
+    def test_abbreviation_insertion(self) -> None:
+        """"""
+        transformed_samples = AbbreviationInsertion.transform(self.abbreviation_sentences)
+        self.assertIsInstance(transformed_samples, list)           
+
 
     def test_add_speech_to_text_typo(self) -> None:
         """"""
         transformed_samples = AddSpeechToTextTypo.transform(self.speech_to_text_sentences)
         self.assertIsInstance(transformed_samples, list)
         for sample in transformed_samples:
-            self.assertTrue(sample.test_case != sample.original or sample.test_case)
-=======
-        
-    def test_abbreviation_insertion(self) -> None:
-        """"""
-        transformed_samples = AbbreviationInsertion.transform(self.abbreviation_sentences)
-        self.assertIsInstance(transformed_samples, list)           
->>>>>>> e637861c
+            self.assertTrue(sample.test_case != sample.original or sample.test_case)
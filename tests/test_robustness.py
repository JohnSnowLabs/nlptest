--- conflicted
+++ resolved
@@ -31,15 +31,13 @@
             SequenceClassificationSample(original="He lives in the USA."),
             SequenceClassificationSample(original="He lives in the USA and his cat is black.")
         ]
-<<<<<<< HEAD
         self.dyslexia_sentences = [
             SequenceClassificationSample(original="I live in London, United Kingdom cents 2019"),
             SequenceClassificationSample(original="I canknot live in USA due too torandos caramelized")
-=======
+        ]
         self.ocr_sentences = [
             SequenceClassificationSample(original="This organization's art can win tough acts."),    
             SequenceClassificationSample(original="Anyone can join our community garden.")                                                                                        
->>>>>>> 26bc7988
         ]
         self.labels = [
             ["O", "O", "O", "B-LOC", "B-COUN", "I-COUN", "O", "B-DATE"],
@@ -144,7 +142,6 @@
             [len(sample.transformations) for sample in transformed_samples],
             [0, 1]
         )
-<<<<<<< HEAD
 
     def test_dyslexia_swap(self) -> None:
         """"""
@@ -154,7 +151,6 @@
             [sample.test_case for sample in transformed_samples],
             [sample.original for sample in self.dyslexia_sentences]
         )
-=======
         
     def test_number_to_word(self) -> None:
         """"""
@@ -173,5 +169,4 @@
         self.assertListEqual(
             [sample.test_case for sample in transformed_samples],
              expected_corrected_sentences
-           )
->>>>>>> 26bc7988
+           )
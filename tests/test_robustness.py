import unittest
from nlptest.transform.robustness import *
from nlptest.transform.utils import A2B_DICT
from nlptest.utils.custom_types import SequenceClassificationSample


class RobustnessTestCase(unittest.TestCase):

    def setUp(self) -> None:
        self.sentences = [
            SequenceClassificationSample(original="I live in London, United Kingdom since 2019"),
            SequenceClassificationSample(original="I cannot live in USA due to torandos caramelized")
        ]
        self.abbreviation_sentences = [
            SequenceClassificationSample(original="Please respond as soon as possible for the party tonight"),
            SequenceClassificationSample(original="I cannot live in USA due to torandos caramelized")
        ]        
        self.number_sentences = [
            SequenceClassificationSample(original="I live in London, United Kingdom since 2019"),
            SequenceClassificationSample(original="I can't move to the USA because they have an average of 1000 tornadoes a year, and I'm terrified of them")
        ]
        self.sentences_with_punctuation = [
            SequenceClassificationSample(original="I live in London, United Kingdom since 2019."),
            SequenceClassificationSample(original="I cannot live in USA due to torandos caramelized!")
        ]
        self.british_sentences = [
            SequenceClassificationSample(original="I live in London, United Kingdom since 2019"),
            SequenceClassificationSample(original="I cannot live in USA due to torandos caramelised")
        ]
        self.contraction_sentences = [
            SequenceClassificationSample(original="I live in London, United Kingdom since 2019"),
            SequenceClassificationSample(original="I can't live in USA due to torandos caramelized")
        ]
        self.gendered_sentences = [
            SequenceClassificationSample(original="He lives in the USA."),
            SequenceClassificationSample(original="He lives in the USA and his cat is black.")
        ]
        self.ocr_sentences = [
            SequenceClassificationSample(original="This organization's art can win tough acts."),    
            SequenceClassificationSample(original="Anyone can join our community garden.")                                                                                        
        ]
<<<<<<< HEAD
        self.add_slangify = [
            SequenceClassificationSample(original="I picked up a stone and attempted to skim it across the water."),    
            SequenceClassificationSample(original="It was totally excellent but useless bet.")                                                                                        
=======
        self.speech_to_text_sentences = [
            SequenceClassificationSample(original="I picked up a stone and attempted to skim it across the water."),    
            SequenceClassificationSample(original="This organization's art can win tough acts.")                                                                                        
>>>>>>> b00945d2
        ]
        self.labels = [
            ["O", "O", "O", "B-LOC", "B-COUN", "I-COUN", "O", "B-DATE"],
            ["O", "O", "O", "O", "B-COUN", "O", "O", "O", "O", "O"],
        ]

        self.terminology = {
            "LOC": ["Chelsea"],
            "COUN": ["Spain", "Italy"],
            "DATE": ["2017"],
        }

    def test_uppercase(self) -> None:
        """"""
        transformed_samples = UpperCase.transform(self.sentences)
        self.assertIsInstance(transformed_samples, list)
        self.assertEqual(len(self.sentences), len(transformed_samples))
        for sample in transformed_samples:
            self.assertTrue(sample.test_case.isupper())

    def test_lowercase(self) -> None:
        """"""
        transformed_samples = LowerCase.transform(self.sentences)
        self.assertIsInstance(transformed_samples, list)
        self.assertEqual(len(self.sentences), len(transformed_samples))
        for sample in transformed_samples:
            self.assertTrue(sample.test_case.islower())

    def test_titlecase(self) -> None:
        """"""
        transformed_samples = TitleCase.transform(self.sentences)
        self.assertIsInstance(transformed_samples, list)
        self.assertEqual(len(self.sentences), len(transformed_samples))
        for sample in transformed_samples:
            self.assertTrue(sample.test_case.istitle())

    def test_add_punctuation(self) -> None:
        """"""
        transformed_samples = AddPunctuation.transform(self.sentences)
        self.assertIsInstance(transformed_samples, list)
        self.assertEqual(len(self.sentences), len(transformed_samples))
        for sample in transformed_samples:
            self.assertFalse(sample.test_case[-1].isalnum())
            self.assertEqual(len(sample.transformations), 1)

    def test_strip_punctuation(self) -> None:
        """"""
        transformed_samples = StripPunctuation.transform(self.sentences_with_punctuation)
        self.assertIsInstance(transformed_samples, list)
        self.assertEqual(len(self.sentences), len(transformed_samples))
        for sample in transformed_samples:
            self.assertNotEqual(sample.test_case, sample.original)
            self.assertEqual(len(sample.transformations), 1)

    def test_swap_entities(self) -> None:
        """"""
        transformed_samples = SwapEntities.transform(
            sample_list=self.sentences,
            labels=self.labels,
            terminology=self.terminology
        )
        for sample in transformed_samples:
            self.assertEqual(len(sample.transformations), 1)
            self.assertNotEqual(sample.test_case, sample.original)

    def test_american_to_british(self) -> None:
        """"""
        transformed_samples = ConvertAccent.transform(
            sample_list=self.sentences,
            accent_map=A2B_DICT
        )
        self.assertIsInstance(transformed_samples, list)
        self.assertListEqual(
            [sample.test_case for sample in transformed_samples],
            [sample.original for sample in self.british_sentences]
        )

    def test_add_context(self) -> None:
        """"""
        start_context = ["Hello"]
        end_context = ["Bye"]
        transformed_samples = AddContext.transform(
            sample_list=self.sentences,
            starting_context=start_context,
            ending_context=end_context,
            strategy="combined"
        )

        self.assertIsInstance(transformed_samples, list)
        for sample in transformed_samples:
            self.assertTrue(sample.test_case.startswith(start_context[0]))
            self.assertTrue(sample.test_case.endswith(end_context[0]))

    def test_add_contraction(self) -> None:
        """"""
        transformed_samples = AddContraction.transform(self.sentences)
        self.assertListEqual(
            [sample.test_case for sample in transformed_samples],
            [sample.original for sample in self.contraction_sentences]
        )
        self.assertEqual(
            [len(sample.transformations) for sample in transformed_samples],
            [0, 1]
        )
        
    def test_number_to_word(self) -> None:
        """"""
        transformed_samples = NumberToWord.transform(self.number_sentences)
        self.assertIsInstance(transformed_samples, list)


    def test_add_ocr_typo(self) -> None:
        """"""
        expected_corrected_sentences = [ "Tbis organization's a^rt c^an w^in tougb acts.",
                                        "Anyone c^an j0in o^ur communitv gardcn."]
        transformed_samples = AddOcrTypo.transform(self.ocr_sentences)
        self.assertIsInstance(transformed_samples, list)
        self.assertListEqual(
            [sample.test_case for sample in transformed_samples],
             expected_corrected_sentences
           )
        
<<<<<<< HEAD
    def test_add_slangify_typo(self) -> None:
        """"""
        transformed_samples = AddSlangifyTypo.transform(self.add_slangify)
        self.assertIsInstance(transformed_samples, list)
        for sample in transformed_samples:
            self.assertNotEqual(sample.test_case, sample.original)

            
=======
    def test_abbreviation_insertion(self) -> None:
        """"""
        transformed_samples = AbbreviationInsertion.transform(self.abbreviation_sentences)
        self.assertIsInstance(transformed_samples, list)           


    def test_add_speech_to_text_typo(self) -> None:
        """"""
        transformed_samples = AddSpeechToTextTypo.transform(self.speech_to_text_sentences)
        self.assertIsInstance(transformed_samples, list)
        for sample in transformed_samples:
            self.assertTrue(sample.test_case != sample.original or sample.test_case)
>>>>>>> b00945d2
<|MERGE_RESOLUTION|>--- conflicted
+++ resolved
@@ -39,15 +39,13 @@
             SequenceClassificationSample(original="This organization's art can win tough acts."),    
             SequenceClassificationSample(original="Anyone can join our community garden.")                                                                                        
         ]
-<<<<<<< HEAD
+        self.speech_to_text_sentences = [
+            SequenceClassificationSample(original="I picked up a stone and attempted to skim it across the water."),    
+            SequenceClassificationSample(original="This organization's art can win tough acts.")                                                                                        
+        ]
         self.add_slangify = [
             SequenceClassificationSample(original="I picked up a stone and attempted to skim it across the water."),    
             SequenceClassificationSample(original="It was totally excellent but useless bet.")                                                                                        
-=======
-        self.speech_to_text_sentences = [
-            SequenceClassificationSample(original="I picked up a stone and attempted to skim it across the water."),    
-            SequenceClassificationSample(original="This organization's art can win tough acts.")                                                                                        
->>>>>>> b00945d2
         ]
         self.labels = [
             ["O", "O", "O", "B-LOC", "B-COUN", "I-COUN", "O", "B-DATE"],
@@ -170,16 +168,6 @@
              expected_corrected_sentences
            )
         
-<<<<<<< HEAD
-    def test_add_slangify_typo(self) -> None:
-        """"""
-        transformed_samples = AddSlangifyTypo.transform(self.add_slangify)
-        self.assertIsInstance(transformed_samples, list)
-        for sample in transformed_samples:
-            self.assertNotEqual(sample.test_case, sample.original)
-
-            
-=======
     def test_abbreviation_insertion(self) -> None:
         """"""
         transformed_samples = AbbreviationInsertion.transform(self.abbreviation_sentences)
@@ -192,4 +180,12 @@
         self.assertIsInstance(transformed_samples, list)
         for sample in transformed_samples:
             self.assertTrue(sample.test_case != sample.original or sample.test_case)
->>>>>>> b00945d2
+        
+    def test_add_slangify_typo(self) -> None:
+        """"""
+        transformed_samples = AddSlangifyTypo.transform(self.add_slangify)
+        self.assertIsInstance(transformed_samples, list)
+        for sample in transformed_samples:
+            self.assertNotEqual(sample.test_case, sample.original)
+
+            
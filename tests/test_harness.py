import os
import unittest
from nlptest import Harness
from nlptest.utils.custom_types import Sample
from nlptest.modelhandler.modelhandler import ModelFactory


class HarnessTestCase(unittest.TestCase):
    
    @classmethod
    def setUpClass(cls) -> None:
        """"""
        cls.data_path = "tests/fixtures/test.conll"
        cls.config_path = "tests/fixtures/config_ner.yaml"
        cls.harness = Harness(
            task='ner',
            model='dslim/bert-base-NER',
            data=cls.data_path,
            config=cls.config_path,
            hub="huggingface"
        )

        cls.harness.generate().run()

    def test_Harness(self):
        """"""
        self.assertIsInstance(self.harness, Harness)

    def test_missing_parameter(self):
        """"""
        with self.assertRaises(OSError) as _:
            Harness(task='ner', model='dslim/bert-base-NER',
                    data=self.data_path, config=self.config_path)

    def test_attributes(self):
        """
        Testing Attributes of Harness Class
        """
        self.assertIsInstance(self.harness.task, str)
        self.assertIsInstance(self.harness.model, (str, ModelFactory))
        self.assertIsInstance(self.harness._config, (str, dict))

    def test_generate_testcases(self):
        """"""
        load_testcases = self.harness._testcases
        self.assertIsInstance(load_testcases, list)
        self.assertIsInstance(load_testcases[0], Sample)

    def test_run_testcases(self):
        """"""
        robustness_results = self.harness._generated_results
        self.assertIsInstance(robustness_results, list)
        self.assertIsInstance(robustness_results[0], Sample)

    def test_report(self):
        """"""
        df = self.harness.report()
        self.assertCountEqual(
            df.columns.tolist(),
            ['category', 'test_type', 'fail_count', 'pass_count', 'pass_rate',
       'minimum_pass_rate', 'pass'] )

<<<<<<< HEAD
    def test_incompatible_tasks(self):
        """"""
        with self.assertRaises(ValueError):
            Harness(
                task="text-classifer",
                model="dslim/bert-base-NER",
                data=self.data_path,
                config=self.config_path,
                hub="huggingface"
            )

=======
>>>>>>> 0abe6986
    def test_save(self):
        """"""
        save_dir = "/tmp/saved_harness_test"
        self.harness.save(save_dir)

        self.assertCountEqual(os.listdir(save_dir), [
<<<<<<< HEAD
                              'config.yaml', 'test_cases.pkl', 'data.pkl'])

    def test_load_ner(self):
        """"""
        save_dir = "/tmp/saved_ner_harness_test"
        self.harness.generate()
        self.harness.save(save_dir)

        loaded_harness = Harness.load(
            save_dir=save_dir,
            task="ner",
            model="bert-base-cased",
            hub="huggingface"
        )
        self.assertEqual(self.harness._config, loaded_harness._config)
        self.assertEqual(self.harness.data, loaded_harness.data)
        self.assertNotEqual(self.harness.model, loaded_harness.model)

    def test_load_text_classification(self):
        """"""
        save_dir = "/tmp/saved_text_classification_harness_test"
        tc_harness = Harness(
            task='text-classification',
            model='bert-base-cased',
            data="tests/fixtures/text_classification.csv",
            config="tests/fixtures/config_text_classification.yaml",
            hub="huggingface"
        )
        tc_harness.generate()
        tc_harness.save(save_dir)

        loaded_tc_harness = Harness.load(
            save_dir=save_dir,
            task="text-classification",
            model="bert-base-uncased",
            hub="huggingface"
        )
        self.assertEqual(tc_harness._config, loaded_tc_harness._config)
        self.assertEqual(tc_harness.data, loaded_tc_harness.data)
        self.assertNotEqual(tc_harness.model, loaded_tc_harness.model)


class DefaultCodeBlocksTestCase(unittest.TestCase):
    """"""

    def test_non_existing_default(self):
        with self.assertRaises(ValueError):
            h = Harness(task="ner", model="xxxxxxxxx", hub="spacy")

    def test_ner_spacy(self):
        """"""
        h = Harness(task="ner", model="en_core_web_sm", hub="spacy")
        h.generate().run().report()

    def test_ner_hf(self):
        """"""
        h = Harness(task="ner", model="dslim/bert-base-NER", hub="huggingface")
        h.generate().run().report()

    def test_ner_jsl(self):
        """"""
        h = Harness(task="ner", model="ner_dl_bert", hub="johnsnowlabs")
        h.generate().run().report()

    def test_text_classification_spacy(self):
        """"""
        h = Harness(task="text-classification", model="nlptest/data/textcat_imdb", hub="spacy")
        h.generate().run().report()

    def test_text_classification_hf(self):
        """"""
        h = Harness(task="text-classification", model="mrm8488/distilroberta-finetuned-tweets-hate-speech",
                    hub="huggingface")
        h.generate().run().report()

    def test_text_classification_jsl(self):
        """"""
        try:
            h = Harness(task="text-classification", model="en.sentiment.imdb.glove", hub="johnsnowlabs")
            h.generate().run().report()
        except Exception as e:
            self.fail(f"Test failed with the following error:\n{e}")
=======
                              'config.yaml', 'test_cases.pkl', 'data.pkl'])
>>>>>>> 0abe6986
<|MERGE_RESOLUTION|>--- conflicted
+++ resolved
@@ -60,7 +60,6 @@
             ['category', 'test_type', 'fail_count', 'pass_count', 'pass_rate',
        'minimum_pass_rate', 'pass'] )
 
-<<<<<<< HEAD
     def test_incompatible_tasks(self):
         """"""
         with self.assertRaises(ValueError):
@@ -72,15 +71,12 @@
                 hub="huggingface"
             )
 
-=======
->>>>>>> 0abe6986
     def test_save(self):
         """"""
         save_dir = "/tmp/saved_harness_test"
         self.harness.save(save_dir)
 
         self.assertCountEqual(os.listdir(save_dir), [
-<<<<<<< HEAD
                               'config.yaml', 'test_cases.pkl', 'data.pkl'])
 
     def test_load_ner(self):
@@ -125,7 +121,6 @@
 
 class DefaultCodeBlocksTestCase(unittest.TestCase):
     """"""
-
     def test_non_existing_default(self):
         with self.assertRaises(ValueError):
             h = Harness(task="ner", model="xxxxxxxxx", hub="spacy")
@@ -162,7 +157,4 @@
             h = Harness(task="text-classification", model="en.sentiment.imdb.glove", hub="johnsnowlabs")
             h.generate().run().report()
         except Exception as e:
-            self.fail(f"Test failed with the following error:\n{e}")
-=======
-                              'config.yaml', 'test_cases.pkl', 'data.pkl'])
->>>>>>> 0abe6986
+            self.fail(f"Test failed with the following error:\n{e}")
--- conflicted
+++ resolved
@@ -26,13 +26,8 @@
     def test_missing_parameter(self):
         """"""
         with self.assertRaises(OSError) as _:
-<<<<<<< HEAD
             Harness(task='ner', model='dslim/bert-base-NER',
                     data=self.data_path, config=self.config_path)
-=======
-            Harness(task='ner', model='dslim/bert-base-NER', data=self.data_path, config=self.config_path,
-                    hub="huggingface")
->>>>>>> a1d37b28
 
     def test_attributes(self):
         """

import unittest

from nlptest import Harness


class AccuracyTestCase(unittest.TestCase):

    def setUp(self) -> None:
<<<<<<< HEAD
        self.h_spacy = Harness("ner", model="en_core_web_sm", data="demo/data/test.conll", hub="spacy")
        self.h_spacy.configure({
            'tasks': ['ner'],
            'defaults': {
                'min_pass_rate': 0.65
            },
            'tests':
                {
                    "robustness": {
                        "uppercase": {
                            "min_pass_rate": 0.70
                        }
                    }
                }
        })
        self.h_spacy.generate().run()

    def test_accuracy_report(self) -> None:
        """"""
        acc_report = self.h_spacy.report()
=======
        self.h_spacy = Harness("ner", model="en_core_web_sm",
                               data="demo/data/test.conll", hub="spacy")
        self.h_spacy.configure(
            {'defaults': {'min_pass_rate': 0.65, 'min_representation': 50},
             'tests': {'robustness': {'lowercase': {'min_pass_rate': 0.65}
                                      }
                       }
             })
        self.h_spacy.generate().run().report()

    def test_accuracy_report(self) -> None:
        acc_report = self.h_spacy.generated_results()
>>>>>>> f36b9488
        self.assertGreaterEqual(acc_report.shape[0], 1)
        self.assertEqual(acc_report.shape[1], 7)<|MERGE_RESOLUTION|>--- conflicted
+++ resolved
@@ -6,40 +6,24 @@
 class AccuracyTestCase(unittest.TestCase):
 
     def setUp(self) -> None:
-<<<<<<< HEAD
-        self.h_spacy = Harness("ner", model="en_core_web_sm", data="demo/data/test.conll", hub="spacy")
-        self.h_spacy.configure({
-            'tasks': ['ner'],
-            'defaults': {
-                'min_pass_rate': 0.65
-            },
-            'tests':
-                {
-                    "robustness": {
-                        "uppercase": {
-                            "min_pass_rate": 0.70
-                        }
-                    }
-                }
-        })
-        self.h_spacy.generate().run()
-
-    def test_accuracy_report(self) -> None:
-        """"""
-        acc_report = self.h_spacy.report()
-=======
         self.h_spacy = Harness("ner", model="en_core_web_sm",
                                data="demo/data/test.conll", hub="spacy")
         self.h_spacy.configure(
-            {'defaults': {'min_pass_rate': 0.65, 'min_representation': 50},
-             'tests': {'robustness': {'lowercase': {'min_pass_rate': 0.65}
-                                      }
-                       }
-             })
+            {'defaults': {
+                'min_pass_rate': 0.65,
+                'min_representation': 50
+            },
+             'tests': {
+                 'robustness': {
+                     'lowercase': {
+                         'min_pass_rate': 0.65
+                     }
+                 }
+             }
+            })
         self.h_spacy.generate().run().report()
 
     def test_accuracy_report(self) -> None:
         acc_report = self.h_spacy.generated_results()
->>>>>>> f36b9488
         self.assertGreaterEqual(acc_report.shape[0], 1)
         self.assertEqual(acc_report.shape[1], 7)
--- conflicted
+++ resolved
@@ -173,11 +173,8 @@
             "data/textcat_imdb/*/*",
             "data/config/*",
             "data/Xsum/*"
-<<<<<<< HEAD
+            "data/HellaSwag/*"
             "data/NarrativeQA/*"
-=======
-            "data/HellaSwag/*"
->>>>>>> f474f41b
         ],
     },
     # Although 'package_data' is the preferred approach, in some case you may
